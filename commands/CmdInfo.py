from evennia.commands.default.muxcommand import MuxCommand
from world.wod20th.models import Stat, STAT_TYPES, SHIFTER_IDENTITY_STATS, SHIFTER_RENOWN, CLAN, MAGE_FACTION, MAGE_SPHERES, \
    TRADITION, TRADITION_SUBFACTION, CONVENTION, METHODOLOGIES, NEPHANDI_FACTION, SEEMING, KITH, SEELIE_LEGACIES, \
    UNSEELIE_LEGACIES, ARTS, REALMS, calculate_willpower, calculate_road
from evennia.utils.ansi import ANSIString
from evennia.utils.evtable import EvTable
from django.db.models import Q

class CmdInfo(MuxCommand):
    """
    List and search chargen information.

    Usage:
      +info
      +info <topic>
      +info/search <keyword>
      +info/type <stat_type>
      +info/shifter <shifter_type>

    Switches:
      /search   - Search all abilities for a keyword
      /type     - Show all entries of a specific type (gift, discipline, etc)
      /<splat>  - View only entries matching specified splat
      /shifter  - View gifts for a specific shifter type (garou, ananasi, etc)

    Examples:
      +info/fera merits  - View merits belonging only to fera
      +info merits       - View all merits across all splats
      +info/type gift    - View all gifts
      +info/shifter ananasi - View all Ananasi gifts
    """
<<<<<<< HEAD
    key = "+info"
    aliases = ["info"]
    locks = "cmd:all()"
    help_category = "Chargen"
    
    valid_types = [
        "attribute", "ability", "secondary ability", 
        "power", "advantage", "supernatural",
        "merit", "flaw", "identity", "other",
        "gift", "discipline", "combodiscipline"
    ]
=======
    key = "info"
    aliases = []
    help_category = "Chargen & Character Info"
>>>>>>> 79d0c9c4
    
    # Group similar stat types together
    DISPLAY_CATEGORIES = {
        'Attributes': ['physical', 'social', 'mental'],
        'Abilities': ['skill', 'knowledge', 'talent', 'ability'],
        'Secondary Abilities': ['secondary_knowledge', 'secondary_talent', 'secondary_skill', 'secondary_ability'],
<<<<<<< HEAD
        'Powers': ['discipline', 'gift', 'art', 'sphere', 'bygone_power', 'combodiscipline'],
=======
        'Powers': ['discipline', 'gift', 'art', 'sphere', 'bygone_power'],
>>>>>>> 79d0c9c4
        'Advantages': ['advantage', 'background'],
        'Supernatural': ['lineage', 'enlightenment', 'path'],
        'Merits & Flaws': ['merit', 'flaw'],
        'Identity': ['splat', 'kith', 'seeming', 'house'],
        'Other': ['other', 'specialty', 'trait']
    }
    
    ignore_categories = {'other', 'specialty'}  # Categories to ignore in searches

    def func(self):
        if not self.args and not self.switches:
            # Display all possible categories
            return self.list_categories()
            
        if 'search' in self.switches:
            if not self.args:
                return self.caller.msg("Include something to search for!")
            return self.search_all(self.args.strip())
            
        if 'type' in self.switches:
            if not self.args:
                return self.caller.msg("Include a type to filter by!")
            return self.show_type(self.args.strip())
            
        if 'shifter' in self.switches:
            if not self.args:
                return self.caller.msg("Include a shifter type to filter by!")
            return self.show_shifter_gifts(self.args.strip())

        only_splat = ''
        valid_splats = {'changeling', 'fera', 'shifter', 'vampire', 'mage'}
        if any(value.lower() in valid_splats for value in self.switches):
            only_splat = next(value for value in self.switches if value.lower() in valid_splats)

        if (category := self.match_category(self.args.strip())):
            self.show_category(category, only_splat)
        elif (subject := self.match_subject(self.args.strip(), only_splat)):
            self.show_subject(subject)
        else:
            self.caller.msg(f"No matches found for '{self.args.strip()}'.")

    def format_header(self, text, width=78):
        """Format a header with consistent width."""
        return "\n" + "|r=|n" * 5 + "< " + f"|w{text}|n" + " >" + "|r=|n" * (width - len(text) - 8) + "\n"

    def format_footer(self, width=78):
        """Format a footer with consistent width."""
        return f"|r=|n" * width + "\n"



    def match_category(self, input_str):
        """Match category and return tuple of (key, display_name)."""
        input_str_lower = input_str.lower()
        
<<<<<<< HEAD
        # Handle common singular/plural forms
        category_mappings = {
            'merit': ('merit', 'Merits & Flaws'),
            'merits': ('merit', 'Merits & Flaws'),
            'flaw': ('flaw', 'Merits & Flaws'),
            'flaws': ('flaw', 'Merits & Flaws'),
            'discipline': ('discipline', 'Powers'),
            'disciplines': ('discipline', 'Powers'),
            'gift': ('gift', 'Powers'),
            'gifts': ('gift', 'Powers'),
            'power': ('power', 'Powers'),
            'powers': ('power', 'Powers'),
        }
        
        # Check direct mappings first
        if input_str_lower in category_mappings:
            return ([category_mappings[input_str_lower][0]], category_mappings[input_str_lower][1])
        
        # Check display categories next
=======
        # Check display categories first
>>>>>>> 79d0c9c4
        for display_name, stat_types in self.DISPLAY_CATEGORIES.items():
            if input_str_lower == display_name.lower():
                return (stat_types, display_name)
            # Also check individual stat types within each category
            for stat_type in stat_types:
                if input_str_lower == stat_type.lower():
                    return ([stat_type], display_name)
        
        return None
    
    def match_subject(self, input_str, only_splat=''):
        """Match a specific subject by name."""
        input_str_lower = input_str.lower()
        
        # Handle special cases for combo disciplines
        if input_str_lower in ['combo', 'combo discipline', 'combodiscipline']:
            input_str_lower = 'combodiscipline'
        
        # Build query
        query = Q(name__iexact=input_str_lower)
        
        # Add splat filter if specified
        if only_splat:
            query &= Q(splat__iexact=only_splat)
            
        # Try exact match first
        result = Stat.objects.filter(query).first()
        if result:
            return result
            
        # Try partial match if no exact match found
        query = Q(name__icontains=input_str_lower)
        if only_splat:
            query &= Q(splat__iexact=only_splat)
            
        return Stat.objects.filter(query).first()

    def list_categories(self):
        string = self.format_header("+Info Categories", width=78)
        
        # Get the display categories (excluding empty ones)
        categories = [cat for cat in self.DISPLAY_CATEGORIES.keys()]
        
        # Calculate rows needed (3 columns)
        rows = (len(categories) + 2) // 3
        
        # Pad the list for complete rows
        while len(categories) % 3 != 0:
            categories.append('')
            
        # Print in rows
        for row in range(rows):
            for col in range(3):
                idx = row * 3 + col
                if idx < len(categories):
                    title = categories[idx]
                    string += title.center(26)
            string += "\r\n"
            
        string += self.format_footer(width=78)
        self.caller.msg(string)
    
    def show_category(self, category, only_splat):
        stat_types, display_name = category
        string = self.format_header(f"+Info {display_name}", width=78)
        
<<<<<<< HEAD
        # Build the base query
        query = Q(stat_type__in=stat_types)
        
        # Apply splat filter if specified
        if only_splat:
            query &= Q(splat__iexact=only_splat)
            
        # Get results ordered by name
        results = Stat.objects.filter(query).order_by('name')

        if not results.exists():
            string += f"No {display_name.lower()} found"
            if only_splat:
                string += f" for {only_splat}"
            string += ".\r\n"
        elif display_name == "Merits & Flaws":
            # Merit/flaw table formatting
            table = EvTable("|wName|n", "|wSplat|n", "|wType|n", "|wValues|n", border="none")
            table.reformat_column(0, width=30, align="l")
            table.reformat_column(1, width=18, align="l")
            table.reformat_column(2, width=12, align="l")
            table.reformat_column(3, width=18, align="l")
=======
        # Query for stats of the specified types
        results = Stat.objects.filter(stat_type__in=stat_types).order_by('name', 'splat')
        
        # Apply splat filter if specified
        if only_splat:
            results = results.filter(splat__iexact=only_splat)

        if not results.exists():
            string += "No results to show.\r\n"
        elif display_name == "Merits & Flaws":
            # Merit/flaw table formatting
            table = EvTable("|wName|n", "|wSplat|n", "|wShifter Type|n", "|wType|n", "|wValues|n", border="none")
            table.reformat_column(0, width=30, align="l")
            table.reformat_column(1, width=18, align="l")
            table.reformat_column(2, width=16, align="l")
            table.reformat_column(3, width=16, align="l")
>>>>>>> 79d0c9c4
            for result in results:
                formatted_values = "None" if not result.values else str(result.values[0]) if len(result.values) == 1 else ", ".join(map(str, result.values[:-1])) + f", or {result.values[-1]}"
                table.add_row(result.name, result.splat or "Any", result.stat_type.title(), formatted_values)
            string += ANSIString(table)
<<<<<<< HEAD
        elif display_name == "Powers":
            # Powers table formatting with type-specific columns
            table = EvTable("|wName|n", "|wSplat|n", "|wType|n", "|wDetails|n", border="none")
            table.reformat_column(0, width=25, align="l")
            table.reformat_column(1, width=15, align="l")
            table.reformat_column(2, width=15, align="l")
            table.reformat_column(3, width=23, align="l")
            for result in results:
                details = ""
                if result.stat_type == 'gift':
                    if result.values:
                        details = f"Rank {result.values[0]}"
                    if result.auspice and result.auspice != 'none':
                        details += f" ({result.auspice})"
                elif result.stat_type in ['discipline', 'combodiscipline']:
                    if hasattr(result, 'xp_cost'):
                        details = f"XP: {result.xp_cost}"
                table.add_row(
                    result.name,
                    result.splat or "Any",
                    result.stat_type.title(),
                    details
                )
            string += ANSIString(table)
        else:
            # Default two-column format for other categories
            table = EvTable("|wName|n", "|wSplat|n", border="none")
            table.reformat_column(0, width=39, align="l")
            table.reformat_column(1, width=39, align="l")
            for result in results:
                table.add_row(result.name, result.splat or "Any")
            string += ANSIString(table)
            
        string += f"\r\n    Found |w{len(results)}|n entries"
        if only_splat:
            string += f" for {only_splat}"
        string += ".\r\n"
=======
        else:
            # Two-column format for other categories
            for i, result in enumerate(results):
                string += result.name.center(39)
                if i % 2 == 1:
                    string += "\r\n"
            if len(results) % 2:  # Add final newline if odd number of results
                string += "\r\n"
        
>>>>>>> 79d0c9c4
        string += self.format_footer(width=78)
        self.caller.msg(string)

    def show_subject(self, subject):
        """Show detailed information about a specific subject."""
        width = 78
        string = self.format_header(f"+Info {subject.name}", width=width)
        
        # Basic info section
        string += f"  |wName:|n {subject.name}\r\n"
        if subject.splat:
            string += f"  |wSplat:|n {subject.splat}\r\n"
<<<<<<< HEAD
        if subject.game_line:
            string += f"  |wGame Line:|n {subject.game_line}\r\n"
        if subject.values:
            formatted_values = "None" if not subject.values else str(subject.values[0]) if len(subject.values) == 1 else ", ".join(map(str, subject.values[:-1])) + f", or {subject.values[-1]}"
            string += f"  |wValue(s):|n {formatted_values}\r\n"
            
        # Power-specific info
        if subject.stat_type == 'gift':
            if subject.shifter_type:
                if isinstance(subject.shifter_type, list):
                    shifter_types = ", ".join(stype for stype in subject.shifter_type)
                else:
                    shifter_types = subject.shifter_type
                string += f"  |wShifter Type(s):|n {shifter_types}\r\n"
            if subject.auspice and subject.auspice != 'none':
                if isinstance(subject.auspice, list):
                    auspices = ", ".join(auspice for auspice in subject.auspice)
                    string += f"  |wAuspices:|n {auspices}\r\n"
                else:
                    string += f"  |wAuspice:|n {subject.auspice}\r\n"
            if subject.breed and subject.breed != 'none':
                string += f"  |wBreed:|n {subject.breed}\r\n"
            if subject.tribe:
                if isinstance(subject.tribe, list):
                    tribes = ", ".join(tribe for tribe in subject.tribe)
                else:
                    tribes = subject.tribe
                string += f"  |wTribe:|n {tribes}\r\n"
            if subject.camp:
                string += f"  |wCamp:|n {subject.camp}\r\n"
            if subject.source:
                string += f"  |wSource:|n {subject.source}\r\n"
        elif subject.stat_type in ['discipline', 'combodiscipline']:
            if hasattr(subject, 'xp_cost') and subject.xp_cost is not None:
                string += f"  |wXP Cost:|n {subject.xp_cost}\r\n"
            if hasattr(subject, 'prerequisites'):
                if isinstance(subject.prerequisites, (list, tuple)):
                    prereqs = ", ".join(subject.prerequisites)
                else:
                    prereqs = str(subject.prerequisites)
                string += f"  |wPrerequisites:|n {prereqs}\r\n"
        
        # Description and system
=======
        # Add shifter_type for gifts
        if subject.stat_type == 'gift' and subject.shifter_type:
            string += f"  |wShifter Type:|n {subject.shifter_type.title()}\r\n"
>>>>>>> 79d0c9c4
        string += "\r\n"
        if subject.description:
            string += f"{subject.description}\r\n"
        if hasattr(subject, 'system') and subject.system:
            string += f"\n|wSystem:|n {subject.system}\r\n"
            
        string += self.format_footer(width=78)
        self.caller.msg(string)
    
    def search_all(self, input_str):
        # Get all valid stat types from our DISPLAY_CATEGORIES
        valid_stat_types = []
        for stat_types in self.DISPLAY_CATEGORIES.values():
            valid_stat_types.extend(stat_types)
        
        # Remove ignored categories
        valid_stat_types = [st for st in valid_stat_types if st not in self.ignore_categories]
        
<<<<<<< HEAD
        # First try exact name match
        exact_matches = Stat.objects.filter(
            name__iexact=input_str,
=======
        # Perform a case-insensitive search by name
        matches = Stat.objects.filter(
            name__icontains=input_str,
>>>>>>> 79d0c9c4
            stat_type__in=valid_stat_types
        )
        
        if exact_matches.exists():
            if len(exact_matches) == 1:
                return self.show_subject(exact_matches[0])
            matches = exact_matches
        else:
            # Try partial name match
            name_matches = Stat.objects.filter(
                name__icontains=input_str,
                stat_type__in=valid_stat_types
            )
            
            if name_matches.exists():
                matches = name_matches
            else:
                # If no name matches, search by description
                matches = Stat.objects.filter(
                    description__icontains=input_str,
                    stat_type__in=valid_stat_types
                )
                
        if not matches.exists():
<<<<<<< HEAD
            return self.caller.msg(f"No matches found containing the text '{input_str}'.")
            
        string = self.format_header(f"+Info Search: {input_str}", width=78)
        table = EvTable("|wName|n", "|wSplat|n", "|wType|n", "|wDescription|n", border="none")
        table.reformat_column(0, width=25, align="l")
        table.reformat_column(1, width=15, align="l")
        table.reformat_column(2, width=15, align="l")
        table.reformat_column(3, width=23, align="l")
        
        for result in matches[:10]:
            desc = result.description[:20] + "..." if result.description and len(result.description) > 20 else ""
            table.add_row(
                result.name,
                result.splat or "Any",
                result.stat_type.title(),
                desc
            )
            
        string += ANSIString(table)
        matches_string = f"\r\n    Found |w{len(matches)}|n matches"
        if len(matches) > 10:
            matches_string += " (showing first 10)"
        string += matches_string + "\r\n"
        string += self.format_footer(width=78)
        self.caller.msg(string)
                    
    def show_type(self, stat_type):
        """Show all entries of a specific type."""
        # Handle special cases for combo disciplines
        if stat_type.lower() in ['combo', 'combo discipline', 'combodiscipline']:
            stat_type = 'combodiscipline'
            
        if stat_type not in self.valid_types:
            self.caller.msg(f"No stat type found matching '{stat_type}'.")
            return
            
        results = Stat.objects.filter(stat_type__iexact=stat_type).order_by('name')
        if not results.exists():
            self.caller.msg(f"No entries found of type '{stat_type}'.")
            return
            
        string = self.format_header(f"+Info Type: {stat_type.title()}")
        string += self.format_stat_list(results)
        string += self.format_footer()
        self.caller.msg(string)
                    
    def show_shifter_gifts(self, shifter_type):
        """Show all gifts for a specific shifter type."""
        # Get all gifts for the specified shifter type
        results = Stat.objects.filter(
            stat_type='gift',
            shifter_type__iexact=shifter_type
        ).order_by('name')
        
        if not results.exists():
            return self.caller.msg(f"No gifts found for shifter type '{shifter_type}'.")
        
        string = self.format_header(f"+Info {shifter_type.title()} Gifts", width=78)
        
        # Use table format for better organization
        table = EvTable("|wName|n", "|wValues|n", "|wDescription|n", border="none")
        table.reformat_column(0, width=25, align="l")
        table.reformat_column(1, width=10, align="l")
        table.reformat_column(2, width=43, align="l")
        
        for result in results:
            formatted_values = str(result.values[0]) if result.values else "N/A"
            # Truncate description if too long
            desc = result.description[:40] + "..." if len(result.description) > 40 else result.description
            table.add_row(result.name, formatted_values, desc)
            
        string += ANSIString(table)
=======
            # If no name matches, search by description
            matches = Stat.objects.filter(
                description__icontains=input_str,
                stat_type__in=valid_stat_types
            )
            if not matches.exists():
                return self.caller.msg(f"No matches found containing the text '{input_str}'.")
        
        if len(matches) == 1:
            return self.show_subject(matches[0])
            
        string = self.format_header(f"+Info Search: {input_str}", width=78)
        table = EvTable("|wName|n", "|wSplat|n", "|wShifter Type|n", "|wType|n", border="none")
        table.reformat_column(0, width=30, align="l")
        table.reformat_column(1, width=22, align="l")
        table.reformat_column(2, width=16, align="l")
        table.reformat_column(3, width=16, align="l")
        
        for result in matches[:10]:
            table.add_row(result.name, result.splat, result.shifter_type, result.stat_type)
            
        string += ANSIString(table)
        matches_string = f"\r\n    There were |w{len(matches)}|n matches"
        if len(matches) > 10:
            matches_string += ", and some were truncated."
        string += matches_string + "\r\n"
        string += self.format_footer(width=78)
        self.caller.msg(string)
                    
    def show_type(self, type_name):
        """Show all entries of a specific stat type."""
        # Get all valid stat types from our DISPLAY_CATEGORIES
        valid_stat_types = []
        for stat_types in self.DISPLAY_CATEGORIES.values():
            valid_stat_types.extend(stat_types)
        
        # Try to match the input to a valid stat type
        type_name_lower = type_name.lower()
        matched_type = None
        
        # First try exact match
        for stat_type in valid_stat_types:
            if stat_type.lower() == type_name_lower:
                matched_type = stat_type
                break
        
        # If no exact match, try partial match
        if not matched_type:
            for stat_type in valid_stat_types:
                if type_name_lower in stat_type.lower().replace('_', ' '):
                    matched_type = stat_type
                    break
        
        if not matched_type:
            return self.caller.msg(f"No stat type found matching '{type_name}'.")
        
        # Get all matches for the type
        results = Stat.objects.filter(stat_type__iexact=matched_type).order_by('name')
        
        if not results.exists():
            return self.caller.msg(f"No entries found for type '{matched_type}'.")
        
        string = self.format_header(f"+Info Type: {matched_type.title()}", width=78)
        
        # Use table format for better organization
        if matched_type == 'gift':
            table = EvTable("|wName|n", "|wSplat|n", "|wShifter Type|n", "|wValues|n", border="none")
            table.reformat_column(0, width=30, align="l")
            table.reformat_column(1, width=15, align="l")
            table.reformat_column(2, width=15, align="l")
            table.reformat_column(3, width=10, align="l")
        else:
            table = EvTable("|wName|n", "|wSplat|n", "|wValues|n", border="none")
            table.reformat_column(0, width=30, align="l")
            table.reformat_column(1, width=20, align="l")
            table.reformat_column(2, width=20, align="l")
        
        for result in results:
            formatted_values = "None" if not result.values else str(result.values[0]) if len(result.values) == 1 else ", ".join(map(str, result.values[:-1])) + f", or {result.values[-1]}"
            if matched_type == 'gift':
                table.add_row(
                    result.name, 
                    result.splat or "Any", 
                    result.shifter_type.title() if result.shifter_type else "None",
                    formatted_values
                )
            else:
                table.add_row(result.name, result.splat or "Any", formatted_values)
            
        string += ANSIString(table)
        string += f"\r\n    There were |w{len(results)}|n entries of type '{matched_type}'.\r\n"
        string += self.format_footer(width=78)
        self.caller.msg(string)
                    
    def show_shifter_gifts(self, shifter_type):
        """Show all gifts for a specific shifter type."""
        # Get all gifts for the specified shifter type
        results = Stat.objects.filter(
            stat_type='gift',
            shifter_type__iexact=shifter_type
        ).order_by('name')
        
        if not results.exists():
            return self.caller.msg(f"No gifts found for shifter type '{shifter_type}'.")
        
        string = self.format_header(f"+Info {shifter_type.title()} Gifts", width=78)
        
        # Use table format for better organization
        table = EvTable("|wName|n", "|wValues|n", "|wDescription|n", border="none")
        table.reformat_column(0, width=25, align="l")
        table.reformat_column(1, width=10, align="l")
        table.reformat_column(2, width=43, align="l")
        
        for result in results:
            formatted_values = str(result.values[0]) if result.values else "N/A"
            # Truncate description if too long
            desc = result.description[:40] + "..." if len(result.description) > 40 else result.description
            table.add_row(result.name, formatted_values, desc)
            
        string += ANSIString(table)
>>>>>>> 79d0c9c4
        string += f"\r\n    Found |w{len(results)}|n gifts for {shifter_type.title()}.\r\n"
        string += self.format_footer(width=78)
        self.caller.msg(string)
                    
    def format_stat_list(self, stats, width=78):
        string = ""
        if not stats:
            return string
            
        # Format header based on stat type
        if stats[0].stat_type == "combodiscipline":
            string += f" {'Name'.ljust(30)}{'XP Cost'.ljust(10)}{'Prerequisites'.ljust(38)}\n"
            for stat in stats:
                # Handle prerequisites that could be string or list
                if hasattr(stat, "prerequisites"):
                    if isinstance(stat.prerequisites, (list, tuple)):
                        prereqs = ", ".join(stat.prerequisites)
                    else:
                        prereqs = str(stat.prerequisites)
                else:
                    prereqs = ""
                    
                xp = str(stat.xp_cost) if hasattr(stat, "xp_cost") else ""
                string += f" {stat.name.ljust(30)}{xp.ljust(10)}{prereqs.ljust(38)}\n"
        else:
            # Original formatting for other stat types
            string += f" {'Name'.ljust(30)}{'Splat'.ljust(20)}{'Values'.ljust(20)}\n"
            for stat in stats:
                values = str(stat.values[0]) if len(stat.values) == 1 else ", ".join(map(str, stat.values[:-1])) + f", or {stat.values[-1]}" if stat.values else ""
                string += f" {stat.name.ljust(30)}{(stat.splat or '').ljust(20)}{values.ljust(20)}\n"
        
        count = len(stats)
        if count > 0:
            string += f"    There were {count} entries of type '{stats[0].stat_type}'.\n"
        return string<|MERGE_RESOLUTION|>--- conflicted
+++ resolved
@@ -29,7 +29,6 @@
       +info/type gift    - View all gifts
       +info/shifter ananasi - View all Ananasi gifts
     """
-<<<<<<< HEAD
     key = "+info"
     aliases = ["info"]
     locks = "cmd:all()"
@@ -41,22 +40,13 @@
         "merit", "flaw", "identity", "other",
         "gift", "discipline", "combodiscipline"
     ]
-=======
-    key = "info"
-    aliases = []
-    help_category = "Chargen & Character Info"
->>>>>>> 79d0c9c4
     
     # Group similar stat types together
     DISPLAY_CATEGORIES = {
         'Attributes': ['physical', 'social', 'mental'],
         'Abilities': ['skill', 'knowledge', 'talent', 'ability'],
         'Secondary Abilities': ['secondary_knowledge', 'secondary_talent', 'secondary_skill', 'secondary_ability'],
-<<<<<<< HEAD
         'Powers': ['discipline', 'gift', 'art', 'sphere', 'bygone_power', 'combodiscipline'],
-=======
-        'Powers': ['discipline', 'gift', 'art', 'sphere', 'bygone_power'],
->>>>>>> 79d0c9c4
         'Advantages': ['advantage', 'background'],
         'Supernatural': ['lineage', 'enlightenment', 'path'],
         'Merits & Flaws': ['merit', 'flaw'],
@@ -112,7 +102,7 @@
         """Match category and return tuple of (key, display_name)."""
         input_str_lower = input_str.lower()
         
-<<<<<<< HEAD
+
         # Handle common singular/plural forms
         category_mappings = {
             'merit': ('merit', 'Merits & Flaws'),
@@ -132,9 +122,7 @@
             return ([category_mappings[input_str_lower][0]], category_mappings[input_str_lower][1])
         
         # Check display categories next
-=======
-        # Check display categories first
->>>>>>> 79d0c9c4
+
         for display_name, stat_types in self.DISPLAY_CATEGORIES.items():
             if input_str_lower == display_name.lower():
                 return (stat_types, display_name)
@@ -201,7 +189,6 @@
         stat_types, display_name = category
         string = self.format_header(f"+Info {display_name}", width=78)
         
-<<<<<<< HEAD
         # Build the base query
         query = Q(stat_type__in=stat_types)
         
@@ -224,29 +211,11 @@
             table.reformat_column(1, width=18, align="l")
             table.reformat_column(2, width=12, align="l")
             table.reformat_column(3, width=18, align="l")
-=======
-        # Query for stats of the specified types
-        results = Stat.objects.filter(stat_type__in=stat_types).order_by('name', 'splat')
-        
-        # Apply splat filter if specified
-        if only_splat:
-            results = results.filter(splat__iexact=only_splat)
-
-        if not results.exists():
-            string += "No results to show.\r\n"
-        elif display_name == "Merits & Flaws":
-            # Merit/flaw table formatting
-            table = EvTable("|wName|n", "|wSplat|n", "|wShifter Type|n", "|wType|n", "|wValues|n", border="none")
-            table.reformat_column(0, width=30, align="l")
-            table.reformat_column(1, width=18, align="l")
-            table.reformat_column(2, width=16, align="l")
-            table.reformat_column(3, width=16, align="l")
->>>>>>> 79d0c9c4
+
             for result in results:
                 formatted_values = "None" if not result.values else str(result.values[0]) if len(result.values) == 1 else ", ".join(map(str, result.values[:-1])) + f", or {result.values[-1]}"
                 table.add_row(result.name, result.splat or "Any", result.stat_type.title(), formatted_values)
             string += ANSIString(table)
-<<<<<<< HEAD
         elif display_name == "Powers":
             # Powers table formatting with type-specific columns
             table = EvTable("|wName|n", "|wSplat|n", "|wType|n", "|wDetails|n", border="none")
@@ -284,17 +253,7 @@
         if only_splat:
             string += f" for {only_splat}"
         string += ".\r\n"
-=======
-        else:
-            # Two-column format for other categories
-            for i, result in enumerate(results):
-                string += result.name.center(39)
-                if i % 2 == 1:
-                    string += "\r\n"
-            if len(results) % 2:  # Add final newline if odd number of results
-                string += "\r\n"
-        
->>>>>>> 79d0c9c4
+
         string += self.format_footer(width=78)
         self.caller.msg(string)
 
@@ -307,7 +266,6 @@
         string += f"  |wName:|n {subject.name}\r\n"
         if subject.splat:
             string += f"  |wSplat:|n {subject.splat}\r\n"
-<<<<<<< HEAD
         if subject.game_line:
             string += f"  |wGame Line:|n {subject.game_line}\r\n"
         if subject.values:
@@ -351,11 +309,7 @@
                 string += f"  |wPrerequisites:|n {prereqs}\r\n"
         
         # Description and system
-=======
-        # Add shifter_type for gifts
-        if subject.stat_type == 'gift' and subject.shifter_type:
-            string += f"  |wShifter Type:|n {subject.shifter_type.title()}\r\n"
->>>>>>> 79d0c9c4
+
         string += "\r\n"
         if subject.description:
             string += f"{subject.description}\r\n"
@@ -373,16 +327,11 @@
         
         # Remove ignored categories
         valid_stat_types = [st for st in valid_stat_types if st not in self.ignore_categories]
-        
-<<<<<<< HEAD
+
+        
         # First try exact name match
         exact_matches = Stat.objects.filter(
             name__iexact=input_str,
-=======
-        # Perform a case-insensitive search by name
-        matches = Stat.objects.filter(
-            name__icontains=input_str,
->>>>>>> 79d0c9c4
             stat_type__in=valid_stat_types
         )
         
@@ -407,7 +356,6 @@
                 )
                 
         if not matches.exists():
-<<<<<<< HEAD
             return self.caller.msg(f"No matches found containing the text '{input_str}'.")
             
         string = self.format_header(f"+Info Search: {input_str}", width=78)
@@ -431,6 +379,7 @@
         if len(matches) > 10:
             matches_string += " (showing first 10)"
         string += matches_string + "\r\n"
+
         string += self.format_footer(width=78)
         self.caller.msg(string)
                     
@@ -480,128 +429,6 @@
             table.add_row(result.name, formatted_values, desc)
             
         string += ANSIString(table)
-=======
-            # If no name matches, search by description
-            matches = Stat.objects.filter(
-                description__icontains=input_str,
-                stat_type__in=valid_stat_types
-            )
-            if not matches.exists():
-                return self.caller.msg(f"No matches found containing the text '{input_str}'.")
-        
-        if len(matches) == 1:
-            return self.show_subject(matches[0])
-            
-        string = self.format_header(f"+Info Search: {input_str}", width=78)
-        table = EvTable("|wName|n", "|wSplat|n", "|wShifter Type|n", "|wType|n", border="none")
-        table.reformat_column(0, width=30, align="l")
-        table.reformat_column(1, width=22, align="l")
-        table.reformat_column(2, width=16, align="l")
-        table.reformat_column(3, width=16, align="l")
-        
-        for result in matches[:10]:
-            table.add_row(result.name, result.splat, result.shifter_type, result.stat_type)
-            
-        string += ANSIString(table)
-        matches_string = f"\r\n    There were |w{len(matches)}|n matches"
-        if len(matches) > 10:
-            matches_string += ", and some were truncated."
-        string += matches_string + "\r\n"
-        string += self.format_footer(width=78)
-        self.caller.msg(string)
-                    
-    def show_type(self, type_name):
-        """Show all entries of a specific stat type."""
-        # Get all valid stat types from our DISPLAY_CATEGORIES
-        valid_stat_types = []
-        for stat_types in self.DISPLAY_CATEGORIES.values():
-            valid_stat_types.extend(stat_types)
-        
-        # Try to match the input to a valid stat type
-        type_name_lower = type_name.lower()
-        matched_type = None
-        
-        # First try exact match
-        for stat_type in valid_stat_types:
-            if stat_type.lower() == type_name_lower:
-                matched_type = stat_type
-                break
-        
-        # If no exact match, try partial match
-        if not matched_type:
-            for stat_type in valid_stat_types:
-                if type_name_lower in stat_type.lower().replace('_', ' '):
-                    matched_type = stat_type
-                    break
-        
-        if not matched_type:
-            return self.caller.msg(f"No stat type found matching '{type_name}'.")
-        
-        # Get all matches for the type
-        results = Stat.objects.filter(stat_type__iexact=matched_type).order_by('name')
-        
-        if not results.exists():
-            return self.caller.msg(f"No entries found for type '{matched_type}'.")
-        
-        string = self.format_header(f"+Info Type: {matched_type.title()}", width=78)
-        
-        # Use table format for better organization
-        if matched_type == 'gift':
-            table = EvTable("|wName|n", "|wSplat|n", "|wShifter Type|n", "|wValues|n", border="none")
-            table.reformat_column(0, width=30, align="l")
-            table.reformat_column(1, width=15, align="l")
-            table.reformat_column(2, width=15, align="l")
-            table.reformat_column(3, width=10, align="l")
-        else:
-            table = EvTable("|wName|n", "|wSplat|n", "|wValues|n", border="none")
-            table.reformat_column(0, width=30, align="l")
-            table.reformat_column(1, width=20, align="l")
-            table.reformat_column(2, width=20, align="l")
-        
-        for result in results:
-            formatted_values = "None" if not result.values else str(result.values[0]) if len(result.values) == 1 else ", ".join(map(str, result.values[:-1])) + f", or {result.values[-1]}"
-            if matched_type == 'gift':
-                table.add_row(
-                    result.name, 
-                    result.splat or "Any", 
-                    result.shifter_type.title() if result.shifter_type else "None",
-                    formatted_values
-                )
-            else:
-                table.add_row(result.name, result.splat or "Any", formatted_values)
-            
-        string += ANSIString(table)
-        string += f"\r\n    There were |w{len(results)}|n entries of type '{matched_type}'.\r\n"
-        string += self.format_footer(width=78)
-        self.caller.msg(string)
-                    
-    def show_shifter_gifts(self, shifter_type):
-        """Show all gifts for a specific shifter type."""
-        # Get all gifts for the specified shifter type
-        results = Stat.objects.filter(
-            stat_type='gift',
-            shifter_type__iexact=shifter_type
-        ).order_by('name')
-        
-        if not results.exists():
-            return self.caller.msg(f"No gifts found for shifter type '{shifter_type}'.")
-        
-        string = self.format_header(f"+Info {shifter_type.title()} Gifts", width=78)
-        
-        # Use table format for better organization
-        table = EvTable("|wName|n", "|wValues|n", "|wDescription|n", border="none")
-        table.reformat_column(0, width=25, align="l")
-        table.reformat_column(1, width=10, align="l")
-        table.reformat_column(2, width=43, align="l")
-        
-        for result in results:
-            formatted_values = str(result.values[0]) if result.values else "N/A"
-            # Truncate description if too long
-            desc = result.description[:40] + "..." if len(result.description) > 40 else result.description
-            table.add_row(result.name, formatted_values, desc)
-            
-        string += ANSIString(table)
->>>>>>> 79d0c9c4
         string += f"\r\n    Found |w{len(results)}|n gifts for {shifter_type.title()}.\r\n"
         string += self.format_footer(width=78)
         self.caller.msg(string)
