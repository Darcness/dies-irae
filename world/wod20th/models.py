# mygame/server/conf/models.py
import re
from django.db import models
from django.db.models import JSONField  # Use the built-in JSONField
from django.forms import ValidationError
from evennia.locks.lockhandler import LockHandler
from django.conf import settings
from evennia.accounts.models import AccountDB
from evennia.objects.models import ObjectDB
from evennia.utils.idmapper.models import SharedMemoryModel

# Define predefined categories and extended stat types
CATEGORIES = [
    ('attributes', 'Attributes'),
    ('abilities', 'Abilities'),
    ('secondary_abilities', 'Secondary Abilities'),
    ('advantages', 'Advantages'),
    ('backgrounds', 'Backgrounds'),
    ('powers', 'Powers'),
    ('merits', 'Merits'),
    ('flaws', 'Flaws'),
    ('traits', 'Traits'),
    ('identity', 'Identity'),
    ('archetype', 'Archetype'),
    ('virtues', 'Virtues'),
    ('legacy', 'Legacy'),
    ('pools', 'Pools'),
    ('other', 'Other')
]

STAT_TYPES = [
    ('attribute', 'Attribute'),
    ('ability', 'Ability'),
    ('secondary_ability', 'Secondary Ability'),
    ('advantage', 'Advantage'),
    ('background', 'Background'),
    ('lineage', 'Lineage'),
    ('discipline', 'Discipline'),
    ('gift', 'Gift'),
    ('sphere', 'Sphere'),
    ('rote', 'Rote'),
    ('art', 'Art'),
    ('splat', 'Splat'),
    ('edge', 'Edge'),
    ('discipline', 'Discipline'),
    ('realm', 'Realm'),
    ('sphere', 'Sphere'),
    ('art', 'Art'),
    ('path', 'Path'),
    ('enlightenment', 'Enlightenment'),
    ('power', 'Power'),
    ('other', 'Other'),
    ('virtue', 'Virtue'),
    ('vice', 'Vice'),
    ('merit', 'Merit'),
    ('flaw', 'Flaw'),
    ('trait', 'Trait'),
    ('skill', 'Skill'),
    ('knowledge', 'Knowledge'),
    ('talent', 'Talent'),
    ('secondary_knowledge', 'Secondary Knowledge'),
    ('secondary_talent', 'Secondary Talent'),
    ('secondary_skill', 'Secondary Skill'),
    ('specialty', 'Specialty'),
    ('other', 'Other'),
    ('physical', 'Physical'),
    ('social', 'Social'),
    ('mental', 'Mental'),
    ('personal', 'Personal'),
    ('supernatural', 'Supernatural'),
    ('moral', 'Moral'),
    ('temporary', 'Temporary'),
    ('dual', 'Dual'),
    ('renown', 'Renown'),
    ('arete', 'Arete'),
    ('banality', 'Banality'),
    ('glamour', 'Glamour'),
    ('essence', 'Essence'),
    ('quintessence', 'Quintessence'),
    ('paradox', 'Paradox'),
    ('kith', 'Kith'),
    ('seeming', 'Seeming'),
    ('house', 'House'),
    ('seelie-legacy', 'Seelie Legacy'),
    ('unseelie-legacy', 'Unseelie Legacy')
]

class Stat(models.Model):
    name = models.CharField(max_length=100)
    description = models.TextField(default='')  # Changed to non-nullable with default empty string
    game_line = models.CharField(max_length=100)
    category = models.CharField(max_length=100, choices=CATEGORIES)
    stat_type = models.CharField(max_length=100, choices=STAT_TYPES)
    values = JSONField(default=list, blank=True, null=True)
    lock_string = models.CharField(max_length=255, blank=True, null=True)
    splat = models.CharField(max_length=100, blank=True, null=True, default=None)
    hidden = models.BooleanField(default=False)
    locked = models.BooleanField(default=False)
    instanced = models.BooleanField(default=False, null=True)
    # add a field for the default value of the stat
    default = models.CharField(max_length=100, blank=True, null=True, default=None)

    def __str__(self):
        return self.name

    @property
    def lock_storage(self):
        """
        Mimics the lock_storage attribute expected by LockHandler.
        """
        return self.lock_string or ""

    def can_access(self, accessing_obj, access_type):
        """
        Check if the accessing_obj can access this Stat based on the lock_string.
        """
        # Create a temporary lock handler to handle the lock check
        temp_lock_handler = LockHandler(self)
        
        # Perform the access check
        return temp_lock_handler.check(accessing_obj, access_type)

    class Meta:
        app_label = 'wod20th'

class CharacterSheet(SharedMemoryModel):
    account = models.OneToOneField(AccountDB, related_name='character_sheet', on_delete=models.CASCADE, null=True)
    character = models.OneToOneField(ObjectDB, related_name='character_sheet', on_delete=models.CASCADE, null=True, unique=True)
    db_object = models.OneToOneField('objects.ObjectDB', related_name='db_character_sheet', on_delete=models.CASCADE, null=True)

    class Meta:
        app_label = 'wod20th'


from django.db import models
from evennia.utils.idmapper.models import SharedMemoryModel

class Note(SharedMemoryModel):
    character = models.ForeignKey("objects.ObjectDB", related_name="notes", on_delete=models.CASCADE, null=True, blank=True)
    name = models.CharField(max_length=255)
    text = models.TextField()
    category = models.CharField(max_length=100, default="General")
    is_public = models.BooleanField(default=False)
    is_approved = models.BooleanField(default=False)
    approved_by = models.ForeignKey("accounts.AccountDB", null=True, blank=True, on_delete=models.SET_NULL)
    approved_at = models.DateTimeField(null=True, blank=True)
    created_at = models.DateTimeField(auto_now_add=True)
    updated_at = models.DateTimeField(auto_now=True)

    class Meta:
        unique_together = ('character', 'name')
        app_label = 'wod20th'

def calculate_willpower(character):
    courage = character.get_stat('virtues', 'moral', 'Courage', temp=False)
    if courage is not None:
        return courage
    
    virtues = character.db.stats.get('virtues', {}).get('moral', {})
    if not virtues:
        # If there are no virtues defined, return a default value
        return 1
    
    highest_virtue = max(virtues.values(), key=lambda x: x.get('perm', 0))
    return highest_virtue.get('perm', 1)

def calculate_road(character):
    enlightenment = character.get_stat('identity', 'personal', 'Enlightenment', temp=False)
    virtues = character.db.stats.get('virtues', {}).get('moral', {})

    path_virtues = {
        'Humanity': ('Conscience', 'Self-Control'),
        'Night': ('Conviction', 'Instinct'),
        'Beast': ('Conviction', 'Instinct'),
        'Harmony': ('Conscience', 'Instinct'),
        'Evil Revelations': ('Conviction', 'Self-Control'),
        'Self-Focus': ('Conviction', 'Instinct'),
        'Scorched Heart': ('Conviction', 'Self-Control'),
        'Entelechy': ('Conviction', 'Self-Control'),
        'Sharia El-Sama': ('Conscience', 'Self-Control'),
        'Asakku': ('Conviction', 'Instinct'),
        'Death and the Soul': ('Conviction', 'Self-Control'),
        'Honorable Accord': ('Conscience', 'Self-Control'),
        'Feral Heart': ('Conviction', 'Instinct'),
        'Orion': ('Conviction', 'Instinct'),
        'Power and the Inner Voice': ('Conviction', 'Instinct'),
        'Lilith': ('Conviction', 'Instinct'),
        'Caine': ('Conviction', 'Instinct'),
        'Cathari': ('Conviction', 'Instinct'),
        'Redemption': ('Conscience', 'Self-Control'),
        'Metamorphosis': ('Conviction', 'Instinct'),
        'Bones': ('Conviction', 'Self-Control'),
        'Typhon': ('Conviction', 'Self-Control'),
        'Paradox': ('Conviction', 'Self-Control'),
        'Blood': ('Conviction', 'Self-Control'),
        'Hive': ('Conviction', 'Instinct')
    }

    if enlightenment in path_virtues:
        virtue1, virtue2 = path_virtues[enlightenment]
        value1 = virtues.get(virtue1, {}).get('perm', 0)
        value2 = virtues.get(virtue2, {}).get('perm', 0)
        return value1 + value2
    else:
        # If the enlightenment is not recognized, return 0 or a default value
        return 0

class ShapeshifterForm(models.Model):
    name = models.CharField(max_length=50)
    shifter_type = models.CharField(max_length=50)
    description = models.TextField()
    stat_modifiers = models.JSONField(default=dict)
<<<<<<< HEAD
    rage_cost = models.IntegerField(default=0)
    difficulty = models.IntegerField(default=6)
    lock_string = models.CharField(max_length=255, default='examine:all();control:perm(Admin)')
=======
    difficulty = models.IntegerField(default=6)
>>>>>>> c7899e7c

    class Meta:
        unique_together = ('name', 'shifter_type')

    def __str__(self):
        return f"{self.shifter_type.capitalize()} - {self.name}"

    def clean(self):
        # Validate stat_modifiers
        if not isinstance(self.stat_modifiers, dict):
            raise ValidationError({'stat_modifiers': 'Must be a dictionary'})
        for key, value in self.stat_modifiers.items():
            if not isinstance(key, str) or not isinstance(value, int):
                raise ValidationError({'stat_modifiers': 'Keys must be strings and values must be integers'})

        # Validate difficulty
        if self.difficulty < 1 or self.difficulty > 10:
            raise ValidationError({'difficulty': 'Difficulty must be between 1 and 10'})

        # Allow underscores in form names
        if not re.match(r'^[\w\s_-]+$', self.name):
            raise ValidationError({'name': 'Form name can only contain letters, numbers, spaces, underscores, and hyphens'})

    def save(self, *args, **kwargs):
        self.clean()
        self.shifter_type = self.sanitize_shifter_type(self.shifter_type)
        super().save(*args, **kwargs)

    @staticmethod
    def sanitize_shifter_type(shifter_type):
        # Convert to lowercase and remove any non-alphanumeric characters except spaces and underscores
        sanitized = re.sub(r'[^\w\s_]', '', shifter_type.lower())
        # Replace spaces with underscores
        return re.sub(r'\s+', '_', sanitized)

class Asset(models.Model):
    ASSET_TYPES = [
        ('retainer', 'Retainer'),
        ('haven', 'Haven'),
        ('territory', 'Territory'),
        ('contact', 'Contact'),
    ]

    name = models.CharField(max_length=100, unique=True)
    asset_type = models.CharField(max_length=50, choices=ASSET_TYPES)
    description = models.TextField(blank=True, null=True)
    value = models.IntegerField(default=0)
    owner_id = models.IntegerField()  # Store the owner's ID instead of a ForeignKey
    status = models.CharField(max_length=50, default='Active')
    traits = models.JSONField(default=dict, blank=True, null=True)

    def __str__(self):  
        return f"{self.name} ({self.get_asset_type_display()})"

    class Meta:
        app_label = 'wod20th'

    @property
    def owner(self):
        from typeclasses.characters import Character  # Local import
        try:
            return Character.objects.get(id=self.owner_id)
        except Character.DoesNotExist:
            return None


class ActionTemplate(models.Model):
    name = models.CharField(max_length=100, unique=True)
    description = models.TextField()
    downtime_cost = models.IntegerField(default=0)  # Cost in downtime hours
    requires_target = models.BooleanField(default=False)
    category = models.CharField(max_length=100, blank=True, null=True)

    def __str__(self):
        return self.name

    class Meta:
        app_label = 'wod20th'   

class Action(models.Model):
    STATUS_CHOICES = [
        ('pending', 'Pending'),
        ('completed', 'Completed'),
        ('failed', 'Failed'),
    ]

    template = models.ForeignKey(ActionTemplate, on_delete=models.CASCADE)
    character_id = models.IntegerField()  # Store the character's ID instead of a ForeignKey
    target_asset = models.ForeignKey(Asset, null=True, blank=True, on_delete=models.SET_NULL, related_name='targeted_by_actions')
    downtime_spent = models.IntegerField(default=0)
    status = models.CharField(max_length=10, choices=STATUS_CHOICES, default='pending')
    result = models.TextField(null=True, blank=True)
    timestamp = models.DateTimeField(auto_now_add=True)

    def __str__(self):
        return f"{self.character_id} - {self.template.name} targeting {self.target_asset} ({self.get_status_display()})"

    class Meta:
        app_label = 'wod20th'

    @property
    def character(self):
        from typeclasses.characters import Character  # Local import
        try:
            return Character.objects.get(id=self.character_id)
        except Character.DoesNotExist:
            return None

    def perform_action(self):
        if self.status == 'pending':
            # Implement the logic to resolve the action
            self.status = 'completed'
            self.result = "Action completed successfully."
            self.save()

SHIFTER_IDENTITY_STATS = {
    "Garou": ["Tribe", "Breed", "Auspice"],
    "Gurahl": ["Tribe", "Breed", "Auspice"],
    "Rokea": ["Tribe", "Breed", "Auspice"],
    "Ananasi": ["Aspect", "Ananasi Faction", "Breed", "Ananasi Cabal"],
    "Ajaba": ["Aspect", "Breed"],
    "Bastet": ["Tribe", "Breed"],
    "Corax": ["Breed"],
    "Kitsune": ["Kitsune Path", "Kitsune Faction", "Breed"],
    "Mokole": ["Varnas", "Stream", "Breed"],
    "Nagah": ["Crown", "Breed", "Auspice"],
    "Nuwisha": ["Breed"],
    "Ratkin": ["Aspect", "Plague", "Breed"]
}
SHIFTER_RENOWN = {
    "Ajaba": ["Cunning", "Ferocity", "Obligation"],
    "Ananasi": ["Cunning", "Obedience", "Wisdom"],
    "Bastet": ["Cunning", "Ferocity", "Honor"],
    "Corax": ["Glory", "Honor", "Wisdom"],
    "Garou": ["Glory", "Honor", "Wisdom"],
    "Gurahl": ["Honor", "Succor", "Wisdom"],
    "Kitsune": ["Cunning", "Honor", "Glory"],
    "Mokole": ["Glory", "Honor", "Wisdom"],
    "Nagah": [],  # Nagah don't use Renown
    "Nuwisha": ["Humor", "Glory", "Cunning"],
    "Ratkin": ["Infamy", "Obligation", "Cunning"],
    "Rokea": ["Valor", "Harmony", "Innovation"]
}

CLAN = {
    'Brujah', 'Gangrel', 'Malkavian', 'Nosferatu', 'Toreador', 'Tremere', 'Ventrue', 'Lasombra', 
    'Tzimisce', 'Assamite', 'Followers of Set', 'Hecata', 'Ravnos', 'Baali', 'Blood Brothers', 
    'Daughters of Cacophony', 'Gargoyles', 'Kiasyd', 'Nagaraja', 'Salubri', 'Samedi', 'True Brujah'
}

MAGE_FACTION = {
    'Traditions', 'Technocracy', 'Nephandi'
}

MAGE_SPHERES = {
    'Correspondence', 'Entropy', 'Forces', 'Life', 'Matter', 'Mind', 'Prime', 'Spirit', 'Time'
}

TRADITION = {
    'Cultists of Ecstasy', 'Euthanatos', 'Celestial Chorus', 'Akashic Brotherhood',
    'Dreamspeakers', 'Virtual Adepts', 'Order of Hermes', 'Verbena',
    'Sons of Ether'
}

TRADITION_SUBFACTION = {
    'Akashic Brotherhood': [
        'Chabnagpa', 'Lin Shen', 'Wu Shan', 'Yamabushi', 'Jina', 'Karmachakra', 'Shaolin', 'Blue Skins',
        'Mo-Tzu Fa', "Roda d'Oro", 'Gam Lung', 'Han Fei Tzu Academy', 'Kaizankai', 'Banner of the Ebon Dragon', 
        'Sulsa', 'Tenshi Arashi Ryu', 'Wu Lung'
    ],
    'Celestial Chorus': [
        'Brothers of St. Christopher', 'Chevra Kedisha', 'Knights of St. George', 'Order of St. Michael', 
        'Poor Knights of the Temple of Solomon', 'Sisters of Gabrielle', 'Alexandrian Society', 'Anchorite',
        'Children of Albi', 'Latitudinarian', 'Monist', 'Nashimite', 'Septarian', 'Hare Krishna', 'Hindu',
        'Jain', 'Son of Mithras', 'Rastafarian', 'Sikh', 'Sufi', 'Bat Binah', 'Song of the Ancients'
    ],
    'Cultists of Ecstasy': [
        'Erzuli Jingo', 'Kiss of Astarte', 'Maenad', "K'an Lu", 'Vratyas', 'Aghoris', 'Acharne', 'Freyji',
        'Sons of Wotan', 'Sutr', 'Joybringers', 'Dissonance Society', 'Klubwerks', "Children's Crusade",
        'Cult of Acceptance', 'Silver Bridges', 'Los Sabios Locos', "Ka'a", 'Khlysty Flagellants', 
        "Bongo's Rangers", 'Dervish', 'Confrerie Chango', 'Roda do Jogo', 'Los Sangradores', 'Studiosi',
        'Umilyenye'
    ],
    'Euthanatos': [
        'Aided', 'Devasu', 'Lhakmist', 'Natatapa', 'Knight of Radamanthys', 'Pomegranate Deme', "N'anga",
        'Ta Kiti', 'Albireo', 'Chakramuni', 'Golden Chalice', 'Pallottino', 'Scholars of the Wheel', "Yggdrasil's Keepers",
        'Yum Cimil'
    ],
    'Dreamspeakers': [
        'Balomb', 'Baruti', 'Contrary', 'Four Winds', 'Ghost Wheel Society', 'Keeper of the Sacred Fire', 
        'Kopa Loei', 'Red Spear Society', 'Sheikha', 'Solitaries', 'Spirit Smith', 'Uzoma'
    ],
    'Order of Hermes': [
        'House Bonisagus', 'House Flambeau', 'House Fortunae', 'House Quaesitori', 'House Shaea', 'House Tytalus',
        'House Verditius', 'House Criamon', 'House Jerbiton', 'House Merinita', 'House Skopos', 'House Xaos'
    ],
    'Verbena': [
        'Gardeners of the Tree', 'Lifeweavers', 'Moon-Seekers', 'Twisters of Fate', 'Techno-Pagans', 'Fairy Folk', 'New Age'
    ],
    'Sons of Ether': [
        'Ethernauts', 'Cybernauts', 'Utopians', 'Adventurers', 'Mad Scientists', 'Progressivists', 'Aquanauts'
    ],
    'Virtual Adepts': [
        'Chaoticians', 'Cyberpunk', 'Cypherpunks', 'Nexplorers', 'Reality Coders'
    ]
}

CONVENTION = {
    'Iteration X', 'New World Order', 'Progenitor', 'Syndicate', 'Void Engineer'
}

METHODOLOGIES = {
    'Iteration X': [
        'BioMechanics', 'Macrotechnicians', 'Statisticians', 'Time-Motion Managers'
    ],
    'New World Order': [
        'Ivory Tower', 'Operatives', 'Watchers', 'The Feed', 'Q Division', 'Agronomists'
    ],
    'Progenitors': [
        'Applied Sciences', 'Deviancy Scene investigators', 'Médecins Sans Superstition',
        'Biosphere Explorers', 'Damage Control', 'Ethical Compliance', 'FACADE Engineers',
        'Genegineers', 'Pharmacopoeists', 'Preservationists', 'Psychopharmacopoeists', 
        'Shalihotran Society'
    ],
    'Syndicate': [
        'Disbursements', 'Assessment Division', 'Reorganization Division', 'Procurements Division',
        'Extraction Division', 'Enforcers (Hollow Men)', 'Legal Division', 'Extralegal Division',
        'Extranational Division', 'Information Specialists', 'Special Information Security Division',
        'Financiers', 'Acquisitions Division', 'Entrepreneurship Division', 'Liquidation Division',
        'Media Control', 'Effects Division', 'Spin Division', 'Marketing Division', 'Special Projects Division'
    ],
    'Void Engineer': [
        'Border Corps Division', 'Earth Frontier Division', 'Aquatic Exploration Teams',
        'Cryoregional Specialists', 'Hydrothermal Botanical Mosaic Analysts', 'Inaccessible High Elevation Exploration Teams',
        'Subterranean Exploration Corps', 'Neutralization Specialist Corps', 'Neutralization Specialists', 
        'Enforcement Training and Conditioning Agency', 'Department of Psychological Evaluation and Maintenance', 'Pan-Dimensional Corps', 
        'Deep Exploration Teams', 'Solar Exploration Teams', 'Cybernauts', 'Chrononauts', 'Research & Execution'
    ]
}

NEPHANDI_FACTION = {
    'Herald of the Basilisk', 'Obliviate', 'Malfean', 'Baphie', 
    'Infernalist', 'Ironhand', 'Mammonite', "K'llashaa"
}

SEEMING = {
    'Childing', 'Wilder', 'Grump'
}

KITH = {
    'Boggan', 'Clurichaun', 'Eshu', 'Nocker', 'Piskie', 'Pooka', 'Redcap', 'Satyr', 
    'Selkie', 'Arcadian Sidhe', 'Autumn Sidhe', 'Sluagh', 'Troll'
}

SEELIE_LEGACIES = {
    'Bumpkin', 'Courtier', 'Crafter', 'Dandy', 'Hermit', 'Orchid', 'Paladin', 'Panderer', 
    'Regent', 'Sage', 'Saint', 'Squire', 'Troubadour', 'Wayfarer'
}

UNSEELIE_LEGACIES = {
    'Beast', 'Fatalist', 'Fool', 'Grotesque', 'Knave', 'Outlaw', 'Pandora', 'Peacock', 'Rake', 'Riddler', 
    'Ringleader', 'Rogue', 'Savage', 'Wretch'
}

ARTS = {
    'Autumn', 'Chicanery', 'Chronos', 'Contract', 'Dragon’s Ire', 'Legerdemain', 'Metamorphosis', 'Naming', 
    'Oneiromancy', 'Primal', 'Pyretics', 'Skycraft', 'Soothsay', 'Sovereign', 'Spring', 'Summer', 'Wayfare', 'Winter'
}

REALMS = {
    'Actor', 'Fae', 'Nature', 'Prop', 'Scene', 'Time'
}
<|MERGE_RESOLUTION|>--- conflicted
+++ resolved
@@ -210,13 +210,10 @@
     shifter_type = models.CharField(max_length=50)
     description = models.TextField()
     stat_modifiers = models.JSONField(default=dict)
-<<<<<<< HEAD
     rage_cost = models.IntegerField(default=0)
     difficulty = models.IntegerField(default=6)
     lock_string = models.CharField(max_length=255, default='examine:all();control:perm(Admin)')
-=======
-    difficulty = models.IntegerField(default=6)
->>>>>>> c7899e7c
+
 
     class Meta:
         unique_together = ('name', 'shifter_type')
