--- conflicted
+++ resolved
@@ -38,6 +38,7 @@
     ('lineage', 'Lineage'),
     ('discipline', 'Discipline'),
     ('combodiscipline', 'Combo Discipline'),
+    ('thaumaturgy', 'Thaumaturgy'),
     ('gift', 'Gift'),
     ('rite', 'Rite'),
     ('sphere', 'Sphere'),
@@ -91,13 +92,10 @@
     ('seelie-legacy', 'Seelie Legacy'),
     ('unseelie-legacy', 'Unseelie Legacy'),
     ('court', 'Court'),
+    ('mortalplus_type', 'Mortal+ Type'),
+    ('varna', 'Varna'),
 ]
 
-<<<<<<< HEAD
-<<<<<<< Updated upstream
-=======
-=======
->>>>>>> 79d0c9c4
 SHIFTER_TYPE_CHOICES = [
     ('garou', 'Garou'),
     ('gurahl', 'Gurahl'),
@@ -114,13 +112,43 @@
     ('none', 'None')
 ]
 
-<<<<<<< HEAD
 AUSPICE_CHOICES = [
     ('ragabash', 'Ragabash'),
     ('theurge', 'Theurge'),
     ('philodox', 'Philodox'),
     ('galliard', 'Galliard'),
     ('ahroun', 'Ahroun'),
+    ('brightwater', 'Brightwater'),
+    ('dimwater', 'Dimwater'),
+    ('darkwater', 'Darkwater'), 
+    ('arcas', 'Arcas'),
+    ('uzmati', 'Uzmati'),
+    ('kojubat', 'Kojubat'),
+    ('kieh', 'Kieh'),
+    ('rishi', 'Rishi'),
+    ('rising sun', 'Rising Sun'),
+    ('noonday sun', 'Noonday Sun'),
+    ('shrouded sun', 'Shrouded Sun'),
+    ('midnight sun', 'Midnight Sun'),
+    ('decorated sun', 'Decorated Sun'),
+    ('solar eclipse', 'Solar Eclipse'),
+    ('kamakshi', 'Kamakshi'),
+    ('kartikeya', 'Kartikeya'),
+    ('kamsa', 'Kamsa'),
+    ('kali', 'Kali'),
+    ('none', 'None')
+]
+
+BASTET_TRIBE_CHOICES = [
+    ('qualmi', 'Qualmi'),
+    ('swara', 'Swara'),
+    ('khan', 'Khan'),
+    ('simba', 'Simba'),
+    ('pumonca', 'Pumonca'),
+    ('balam', 'Balam'),
+    ('bubasti', 'Bubasti'),
+    ('ceilican', 'Ceilican'),
+    ('bagheera', 'Bagheera'),
     ('none', 'None')
 ]
 
@@ -128,6 +156,10 @@
     ('homid', 'Homid'),
     ('metis', 'Metis'),
     ('lupus', 'Lupus'),
+    ('feline', 'Feline'),
+    ('squamus', 'Squamus'),
+    ('ursa', 'Ursa'),
+    ('animal-born', 'Animal-Born'),
     ('none', 'None')
 ]
 
@@ -164,15 +196,12 @@
         'Gnosis': {'default': 0, 'max': 3}
     },
     'Kinain': {
-        'Glamour': {'default': 0, 'max': 3}
+        'Glamour': {'default': 2, 'max': 2}
     },
     'Sorcerer': {
         'Quintessence': {'default': 0, 'max': 10}
     },
 }
->>>>>>> Stashed changes
-=======
->>>>>>> 79d0c9c4
 class Stat(models.Model):
     name = models.CharField(max_length=100)
     description = models.TextField(default='')  # Changed to non-nullable with default empty string
@@ -182,6 +211,9 @@
     values = JSONField(default=list, blank=True, null=True)
     lock_string = models.CharField(max_length=255, blank=True, null=True)
     splat = models.CharField(max_length=100, blank=True, null=True, default=None)
+    xp_cost = models.IntegerField(default=0, blank=True, null=True)
+    prerequisites = models.CharField(max_length=100, blank=True, null=True)
+    notes = models.CharField(max_length=100, blank=True, null=True)
     shifter_type = models.CharField(
         max_length=100, 
         choices=SHIFTER_TYPE_CHOICES,
@@ -295,6 +327,7 @@
 
     class Meta:
         app_label = 'wod20th'
+        unique_together = ('name', 'stat_type')
 
 class CharacterSheet(SharedMemoryModel):
     account = models.OneToOneField(AccountDB, related_name='character_sheet', on_delete=models.CASCADE, null=True)
