--- conflicted
+++ resolved
@@ -19,13 +19,8 @@
     elif tempvalue is not None and int(tempvalue) != int(value):  # Convert to int for comparison
         if not allow_zero and tempvalue == 0:
             tempvalue = 1
-<<<<<<< HEAD
-        # Only show temporary value if it's numerically different
-=======
-
         # Only show temporary value if it's numerically different
 
->>>>>>> 45718959
         value_str = f"{value}({tempvalue})"
     else:
         # Just show permanent value if temporary is same or not set
