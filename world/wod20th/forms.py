# world/wod20th/forms.py
from django import forms
from .models import Stat, ShapeshifterForm
from django.core.management.base import BaseCommand

class StatForm(forms.ModelForm):
    class Meta:
        model = Stat
        fields = ['name', 'description', 'game_line', 'category', 'stat_type', 'values']
        widgets = {
            'values': forms.Textarea(attrs={'rows': 3}),
        }

class Command(BaseCommand):
    help = 'Initialize shapeshifter forms in the database'

    def handle(self, *args, **options):
        create_shifter_forms()
        self.stdout.write(self.style.SUCCESS('Successfully initialized shapeshifter forms'))

def create_shifter_forms():
    forms_data = {
        'garou': {
<<<<<<< HEAD
            'Homid': {'stat_modifiers': {}, 'difficulty': 6, 'rage_cost': 0},
            'Glabro': {'stat_modifiers': {'Strength': 2, 'Stamina': 2, 'Manipulation': -1, 'Appearance': -1}, 'difficulty': 7, 'rage_cost': 1},
            'Crinos': {'stat_modifiers': {'Strength': 4, 'Dexterity': 1, 'Stamina': 3, 'Manipulation': -3}, 'difficulty': 6, 'rage_cost': 1},
            'Hispo': {'stat_modifiers': {'Strength': 3, 'Dexterity': 2, 'Stamina': 3, 'Manipulation': -3}, 'difficulty': 7, 'rage_cost': 1},
            'Lupus': {'stat_modifiers': {'Strength': 1, 'Dexterity': 2, 'Stamina': 2, 'Manipulation': -3}, 'difficulty': 6, 'rage_cost': 1}
        },
        'ajaba': {
            'Homid': {'stat_modifiers': {}, 'difficulty': 6, 'rage_cost': 0},
            'Anthros': {'stat_modifiers': {'Strength': 2, 'Stamina': 2, 'Manipulation': -1, 'Appearance': -1}, 'difficulty': 7, 'rage_cost': 1},
            'Crinos': {'stat_modifiers': {'Strength': 3, 'Dexterity': 2, 'Stamina': 4, 'Manipulation': -2}, 'difficulty': 6, 'rage_cost': 1},
            'Crocas': {'stat_modifiers': {'Strength': 2, 'Dexterity': 3, 'Stamina': 3, 'Manipulation': -2}, 'difficulty': 7, 'rage_cost': 1},
            'Hyaenid': {'stat_modifiers': {'Strength': 1, 'Dexterity': 2, 'Stamina': 2, 'Manipulation': -2}, 'difficulty': 6, 'rage_cost': 1}
        },
        'kitsune': {
            'Homid': {'stat_modifiers': {}, 'difficulty': 6, 'rage_cost': 0},
            'Sambuhenge': {'stat_modifiers': {'Dexterity': 1, 'Stamina': 1, 'Manipulation': -1}, 'difficulty': 7, 'rage_cost': 1},
            'Koto': {'stat_modifiers': {'Strength': 1, 'Dexterity': 2, 'Stamina': 2, 'Manipulation': -1, 'Perception': 1}, 'difficulty': 6, 'rage_cost': 1},
            'Juko': {'stat_modifiers': {'Dexterity': 3, 'Stamina': 3, 'Manipulation': -2, 'Perception': 1}, 'difficulty': 7, 'rage_cost': 1},
            'Kyubi': {'stat_modifiers': {'Dexterity': 4, 'Stamina': 2, 'Manipulation': -1, 'Perception': 2}, 'difficulty': 6, 'rage_cost': 1}
        },
        'gurahl': {
            'Homid': {'stat_modifiers': {}, 'difficulty': 6, 'rage_cost': 0},
            'Arthren': {'stat_modifiers': {'Strength': 3, 'Stamina': 3, 'Manipulation': -1, 'Appearance': -1}, 'difficulty': 7, 'rage_cost': 1},
            'Crinos': {'stat_modifiers': {'Strength': 5, 'Dexterity': -1, 'Stamina': 5, 'Manipulation': -3}, 'difficulty': 6, 'rage_cost': 1},
            'Bjornen': {'stat_modifiers': {'Strength': 4, 'Dexterity': -1, 'Stamina': 4, 'Manipulation': -3}, 'difficulty': 7, 'rage_cost': 1},
            'Ursus': {'stat_modifiers': {'Strength': 3, 'Dexterity': -1, 'Stamina': 3, 'Manipulation': -3}, 'difficulty': 6, 'rage_cost': 1}
        },
        'nuwisha': {
            'Homid': {'stat_modifiers': {}, 'difficulty': 6, 'rage_cost': 0},
            'Tsitsu': {'stat_modifiers': {'Strength': 1, 'Dexterity': 1, 'Stamina': 2, 'Manipulation': -1}, 'difficulty': 7, 'rage_cost': 1},
            'Manabozho': {'stat_modifiers': {'Strength': 2, 'Dexterity': 3, 'Stamina': 3, 'Manipulation': -2}, 'difficulty': 6, 'rage_cost': 1},
            'Sendeh': {'stat_modifiers': {'Strength': 2, 'Dexterity': 3, 'Stamina': 3, 'Manipulation': -3}, 'difficulty': 7, 'rage_cost': 1},
            'Latrani': {'stat_modifiers': {'Dexterity': 3, 'Stamina': 3, 'Manipulation': -3}, 'difficulty': 6, 'rage_cost': 1}
        },
        'bastet': {
            'Homid': {'stat_modifiers': {}, 'difficulty': 6, 'rage_cost': 0},
            'Sokto': {'stat_modifiers': {'Strength': 1, 'Dexterity': 2, 'Stamina': 1, 'Manipulation': -1, 'Appearance': -1}, 'difficulty': 7, 'rage_cost': 1},
            'Crinos': {'stat_modifiers': {'Strength': 2, 'Dexterity': 3, 'Stamina': 3, 'Manipulation': -3}, 'difficulty': 6, 'rage_cost': 1},
            'Chatro': {'stat_modifiers': {'Strength': 2, 'Dexterity': 4, 'Stamina': 2, 'Manipulation': -2}, 'difficulty': 7, 'rage_cost': 1},
            'Feline': {'stat_modifiers': {'Strength': 1, 'Dexterity': 4, 'Stamina': 1, 'Manipulation': -2}, 'difficulty': 6, 'rage_cost': 1}
        },
        'corax': {
            'Homid': {'stat_modifiers': {}, 'difficulty': 6, 'rage_cost': 0},
            'Crinos': {'stat_modifiers': {'Strength': 2, 'Dexterity': 2, 'Stamina': 2, 'Manipulation': -2}, 'difficulty': 6, 'rage_cost': 1},
            'Corvid': {'stat_modifiers': {'Strength': -1, 'Dexterity': 3, 'Stamina': -1, 'Manipulation': -2}, 'difficulty': 6, 'rage_cost': 1}
        },
        'ananasi': {
            'Homid': {'stat_modifiers': {}, 'difficulty': 6, 'rage_cost': 0},
            'Lilian': {'stat_modifiers': {'Strength': 2, 'Dexterity': 3, 'Stamina': 2, 'Manipulation': -1}, 'difficulty': 6, 'rage_cost': 1},
            'Pithus': {'stat_modifiers': {'Strength': 4, 'Dexterity': 1, 'Stamina': 3, 'Manipulation': -3}, 'difficulty': 6, 'rage_cost': 1},
            'Crawlerling': {'stat_modifiers': {'Strength': -5, 'Dexterity': 5, 'Stamina': -5, 'Manipulation': -5}, 'difficulty': 6, 'rage_cost': 1}
        },
        'mokole': {
            'Homid': {'stat_modifiers': {}, 'difficulty': 6, 'rage_cost': 0},
            'Archid': {'stat_modifiers': {'Strength': 4, 'Dexterity': -1, 'Stamina': 4, 'Manipulation': -3}, 'difficulty': 6, 'rage_cost': 1},
            'Suchid': {'stat_modifiers': {'Strength': -1, 'Dexterity': 0, 'Stamina': 1, 'Manipulation': -3}, 'difficulty': 7, 'rage_cost': 1}
        },
        'ratkin': {
            'Homid': {'stat_modifiers': {}, 'difficulty': 6, 'rage_cost': 0},
            'Crinos': {'stat_modifiers': {'Strength': 2, 'Dexterity': 3, 'Stamina': 2, 'Manipulation': -2}, 'difficulty': 6, 'rage_cost': 1},
            'Rodens': {'stat_modifiers': {'Strength': -1, 'Dexterity': 3, 'Stamina': -1, 'Manipulation': -2}, 'difficulty': 7, 'rage_cost': 1}
        },
        'nagah': {
            'Homid': {'stat_modifiers': {}, 'difficulty': 6, 'rage_cost': 0},
            'Silkaram': {'stat_modifiers': {'Strength': 2, 'Stamina': 2, 'Manipulation': -2, 'Appearance': -2}, 'difficulty': 7, 'rage_cost': 1},
            'Azhi': {'stat_modifiers': {'Strength': 3, 'Dexterity': 2, 'Stamina': 3, 'Manipulation': -3}, 'difficulty': 6, 'rage_cost': 1},
            'Kali': {'stat_modifiers': {'Strength': 2, 'Dexterity': 2, 'Stamina': 2, 'Manipulation': -3}, 'difficulty': 7, 'rage_cost': 1},
            'Vasuki': {'stat_modifiers': {'Strength': -1, 'Dexterity': 2, 'Stamina': 1, 'Manipulation': -5}, 'difficulty': 6, 'rage_cost': 1}
        },
        'rokea': {
            'Homid': {'stat_modifiers': {}, 'difficulty': 6, 'rage_cost': 0},
            'Glabrus': {'stat_modifiers': {'Strength': 2, 'Stamina': 2, 'Manipulation': -2, 'Appearance': -2}, 'difficulty': 7, 'rage_cost': 1},
            'Gladius': {'stat_modifiers': {'Strength': 3, 'Dexterity': -1, 'Stamina': 2, 'Manipulation': -4, 'Appearance': -5}, 'difficulty': 6, 'rage_cost': 1},
            'Chasmus': {'stat_modifiers': {'Strength': 4, 'Dexterity': 1, 'Stamina': 3, 'Manipulation': -4}, 'difficulty': 7, 'rage_cost': 1},
            'Squamus': {'stat_modifiers': {'Strength': 2, 'Dexterity': 3, 'Stamina': 2, 'Manipulation': -4}, 'difficulty': 6, 'rage_cost': 1}
=======
            'Homid': {'stat_modifiers': {}, 'difficulty': 6},
            'Glabro': {'stat_modifiers': {'Strength': 2, 'Stamina': 2, 'Manipulation': -1, 'Appearance': -1}, 'difficulty': 7},
            'Crinos': {'stat_modifiers': {'Strength': 4, 'Dexterity': 1, 'Stamina': 3, 'Manipulation': -3}, 'difficulty': 6},
            'Hispo': {'stat_modifiers': {'Strength': 3, 'Dexterity': 2, 'Stamina': 3, 'Manipulation': -3}, 'difficulty': 7},
            'Lupus': {'stat_modifiers': {'Strength': 1, 'Dexterity': 2, 'Stamina': 2, 'Manipulation': -3}, 'difficulty': 6}
        },
        'ajaba': {
            'Homid': {'stat_modifiers': {}, 'difficulty': 6},
            'Anthros': {'stat_modifiers': {'Strength': 2, 'Stamina': 2, 'Manipulation': -1, 'Appearance': -1}, 'difficulty': 7},
            'Crinos': {'stat_modifiers': {'Strength': 3, 'Dexterity': 2, 'Stamina': 4, 'Manipulation': -2}, 'difficulty': 6},
            'Crocas': {'stat_modifiers': {'Strength': 2, 'Dexterity': 3, 'Stamina': 3, 'Manipulation': -2}, 'difficulty': 7},
            'Hyaenid': {'stat_modifiers': {'Strength': 1, 'Dexterity': 2, 'Stamina': 2, 'Manipulation': -2}, 'difficulty': 6}
        },
        'kitsune': {
            'Homid': {'stat_modifiers': {}, 'difficulty': 6},
            'Sambuhenge': {'stat_modifiers': {'Dexterity': 1, 'Stamina': 1, 'Manipulation': -1}, 'difficulty': 7},
            'Koto': {'stat_modifiers': {'Strength': 1, 'Dexterity': 2, 'Stamina': 2, 'Manipulation': -1, 'Perception': 1}, 'difficulty': 6},
            'Juko': {'stat_modifiers': {'Dexterity': 3, 'Stamina': 3, 'Manipulation': -2, 'Perception': 1}, 'difficulty': 7},
            'Kyubi': {'stat_modifiers': {'Dexterity': 4, 'Stamina': 2, 'Manipulation': -1, 'Perception': 2}, 'difficulty': 6}
        },
        'gurahl': {
            'Homid': {'stat_modifiers': {}, 'difficulty': 6},
            'Arthren': {'stat_modifiers': {'Strength': 3, 'Stamina': 3, 'Manipulation': -1, 'Appearance': -1}, 'difficulty': 7},
            'Crinos': {'stat_modifiers': {'Strength': 5, 'Dexterity': -1, 'Stamina': 5, 'Manipulation': -3}, 'difficulty': 6},
            'Bjornen': {'stat_modifiers': {'Strength': 4, 'Dexterity': -1, 'Stamina': 4, 'Manipulation': -3}, 'difficulty': 7},
            'Ursus': {'stat_modifiers': {'Strength': 3, 'Dexterity': -1, 'Stamina': 3, 'Manipulation': -3}, 'difficulty': 6}
        },
        'nuwisha': {
            'Homid': {'stat_modifiers': {}, 'difficulty': 6},
            'Tsitsu': {'stat_modifiers': {'Strength': 1, 'Dexterity': 1, 'Stamina': 2, 'Manipulation': -1}, 'difficulty': 7},
            'Manabozho': {'stat_modifiers': {'Strength': 2, 'Dexterity': 3, 'Stamina': 3, 'Manipulation': -2}, 'difficulty': 6},
            'Sendeh': {'stat_modifiers': {'Strength': 2, 'Dexterity': 3, 'Stamina': 3, 'Manipulation': -3}, 'difficulty': 7},
            'Latrani': {'stat_modifiers': {'Dexterity': 3, 'Stamina': 3, 'Manipulation': -3}, 'difficulty': 6}
        },
        'bastet': {
            'Homid': {'stat_modifiers': {}, 'difficulty': 6},
            'Sokto': {'stat_modifiers': {'Strength': 1, 'Dexterity': 2, 'Stamina': 1, 'Manipulation': -1, 'Appearance': -1}, 'difficulty': 7},
            'Crinos': {'stat_modifiers': {'Strength': 2, 'Dexterity': 3, 'Stamina': 3, 'Manipulation': -3}, 'difficulty': 6},
            'Chatro': {'stat_modifiers': {'Strength': 2, 'Dexterity': 4, 'Stamina': 2, 'Manipulation': -2}, 'difficulty': 7},
            'Feline': {'stat_modifiers': {'Strength': 1, 'Dexterity': 4, 'Stamina': 1, 'Manipulation': -2}, 'difficulty': 6}
        },
        'corax': {
            'Homid': {'stat_modifiers': {}, 'difficulty': 6},
            'Crinos': {'stat_modifiers': {'Strength': 2, 'Dexterity': 2, 'Stamina': 2, 'Manipulation': -2}, 'difficulty': 6},
            'Corvid': {'stat_modifiers': {'Strength': -1, 'Dexterity': 3, 'Stamina': -1, 'Manipulation': -2}, 'difficulty': 6}
        },
        'ananasi': {
            'Homid': {'stat_modifiers': {}, 'difficulty': 6},
            'Lilian': {'stat_modifiers': {'Strength': 2, 'Dexterity': 3, 'Stamina': 2, 'Manipulation': -1}, 'difficulty': 6},
            'Pithus': {'stat_modifiers': {'Strength': 4, 'Dexterity': 1, 'Stamina': 3, 'Manipulation': -3}, 'difficulty': 6},
            'Crawlerling': {'stat_modifiers': {'Strength': -5, 'Dexterity': 5, 'Stamina': -5, 'Manipulation': -5}, 'difficulty': 6}
        },
        'mokole': {
            'Homid': {'stat_modifiers': {}, 'difficulty': 6},
            'Archid': {'stat_modifiers': {'Strength': 4, 'Dexterity': -1, 'Stamina': 4, 'Manipulation': -3}, 'difficulty': 6},
            'Suchid': {'stat_modifiers': {'Strength': -1, 'Dexterity': 0, 'Stamina': 1, 'Manipulation': -3}, 'difficulty': 7}
        },
        'ratkin': {
            'Homid': {'stat_modifiers': {}, 'difficulty': 6},
            'Crinos': {'stat_modifiers': {'Strength': 2, 'Dexterity': 3, 'Stamina': 2, 'Manipulation': -2}, 'difficulty': 6},
            'Rodens': {'stat_modifiers': {'Strength': -1, 'Dexterity': 3, 'Stamina': -1, 'Manipulation': -2}, 'difficulty': 7}
        },
        'nagah': {
            'Homid': {'stat_modifiers': {}, 'difficulty': 6},
            'Silkaram': {'stat_modifiers': {'Strength': 2, 'Stamina': 2, 'Manipulation': -2, 'Appearance': -2}, 'difficulty': 7},
            'Azhi': {'stat_modifiers': {'Strength': 3, 'Dexterity': 2, 'Stamina': 3, 'Manipulation': -3}, 'difficulty': 6},
            'Kali': {'stat_modifiers': {'Strength': 2, 'Dexterity': 2, 'Stamina': 2, 'Manipulation': -3}, 'difficulty': 7},
            'Vasuki': {'stat_modifiers': {'Strength': -1, 'Dexterity': 2, 'Stamina': 1, 'Manipulation': -5}, 'difficulty': 6}
        },
        'rokea': {
            'Homid': {'stat_modifiers': {}, 'difficulty': 6},
            'Glabrus': {'stat_modifiers': {'Strength': 2, 'Stamina': 2, 'Manipulation': -2, 'Appearance': -2}, 'difficulty': 7},
            'Gladius': {'stat_modifiers': {'Strength': 3, 'Dexterity': -1, 'Stamina': 2, 'Manipulation': -4, 'Appearance': -5}, 'difficulty': 6},
            'Chasmus': {'stat_modifiers': {'Strength': 4, 'Dexterity': 1, 'Stamina': 3, 'Manipulation': -4}, 'difficulty': 7},
            'Squamus': {'stat_modifiers': {'Strength': 2, 'Dexterity': 3, 'Stamina': 2, 'Manipulation': -4}, 'difficulty': 6}
>>>>>>> c7899e7c
        }
    }

    # Create forms for each shifter type
    for shifter_type, forms in forms_data.items():
        print(f"Creating forms for {shifter_type}...")
        for form_name, data in forms.items():
            try:
                form, created = ShapeshifterForm.objects.get_or_create(
                    name=form_name,
                    shifter_type=shifter_type,
                    defaults={
                        'description': f'{shifter_type.capitalize()} {form_name} form',
                        'stat_modifiers': data.get('stat_modifiers', {}),
<<<<<<< HEAD
                        'difficulty': data.get('difficulty', 6),
                        'rage_cost': data.get('rage_cost', 1),
                        'lock_string': 'examine:all();control:perm(Admin)'  # Default lock string
=======
                        'difficulty': data.get('difficulty', 6)
>>>>>>> c7899e7c
                    }
                )
                print(f"  {'Created' if created else 'Found'} form: {form_name}")
            except Exception as e:
                print(f"  Error creating {form_name}: {str(e)}")

    print("Shifter forms initialization complete.")<|MERGE_RESOLUTION|>--- conflicted
+++ resolved
@@ -21,7 +21,7 @@
 def create_shifter_forms():
     forms_data = {
         'garou': {
-<<<<<<< HEAD
+
             'Homid': {'stat_modifiers': {}, 'difficulty': 6, 'rage_cost': 0},
             'Glabro': {'stat_modifiers': {'Strength': 2, 'Stamina': 2, 'Manipulation': -1, 'Appearance': -1}, 'difficulty': 7, 'rage_cost': 1},
             'Crinos': {'stat_modifiers': {'Strength': 4, 'Dexterity': 1, 'Stamina': 3, 'Manipulation': -3}, 'difficulty': 6, 'rage_cost': 1},
@@ -97,83 +97,6 @@
             'Gladius': {'stat_modifiers': {'Strength': 3, 'Dexterity': -1, 'Stamina': 2, 'Manipulation': -4, 'Appearance': -5}, 'difficulty': 6, 'rage_cost': 1},
             'Chasmus': {'stat_modifiers': {'Strength': 4, 'Dexterity': 1, 'Stamina': 3, 'Manipulation': -4}, 'difficulty': 7, 'rage_cost': 1},
             'Squamus': {'stat_modifiers': {'Strength': 2, 'Dexterity': 3, 'Stamina': 2, 'Manipulation': -4}, 'difficulty': 6, 'rage_cost': 1}
-=======
-            'Homid': {'stat_modifiers': {}, 'difficulty': 6},
-            'Glabro': {'stat_modifiers': {'Strength': 2, 'Stamina': 2, 'Manipulation': -1, 'Appearance': -1}, 'difficulty': 7},
-            'Crinos': {'stat_modifiers': {'Strength': 4, 'Dexterity': 1, 'Stamina': 3, 'Manipulation': -3}, 'difficulty': 6},
-            'Hispo': {'stat_modifiers': {'Strength': 3, 'Dexterity': 2, 'Stamina': 3, 'Manipulation': -3}, 'difficulty': 7},
-            'Lupus': {'stat_modifiers': {'Strength': 1, 'Dexterity': 2, 'Stamina': 2, 'Manipulation': -3}, 'difficulty': 6}
-        },
-        'ajaba': {
-            'Homid': {'stat_modifiers': {}, 'difficulty': 6},
-            'Anthros': {'stat_modifiers': {'Strength': 2, 'Stamina': 2, 'Manipulation': -1, 'Appearance': -1}, 'difficulty': 7},
-            'Crinos': {'stat_modifiers': {'Strength': 3, 'Dexterity': 2, 'Stamina': 4, 'Manipulation': -2}, 'difficulty': 6},
-            'Crocas': {'stat_modifiers': {'Strength': 2, 'Dexterity': 3, 'Stamina': 3, 'Manipulation': -2}, 'difficulty': 7},
-            'Hyaenid': {'stat_modifiers': {'Strength': 1, 'Dexterity': 2, 'Stamina': 2, 'Manipulation': -2}, 'difficulty': 6}
-        },
-        'kitsune': {
-            'Homid': {'stat_modifiers': {}, 'difficulty': 6},
-            'Sambuhenge': {'stat_modifiers': {'Dexterity': 1, 'Stamina': 1, 'Manipulation': -1}, 'difficulty': 7},
-            'Koto': {'stat_modifiers': {'Strength': 1, 'Dexterity': 2, 'Stamina': 2, 'Manipulation': -1, 'Perception': 1}, 'difficulty': 6},
-            'Juko': {'stat_modifiers': {'Dexterity': 3, 'Stamina': 3, 'Manipulation': -2, 'Perception': 1}, 'difficulty': 7},
-            'Kyubi': {'stat_modifiers': {'Dexterity': 4, 'Stamina': 2, 'Manipulation': -1, 'Perception': 2}, 'difficulty': 6}
-        },
-        'gurahl': {
-            'Homid': {'stat_modifiers': {}, 'difficulty': 6},
-            'Arthren': {'stat_modifiers': {'Strength': 3, 'Stamina': 3, 'Manipulation': -1, 'Appearance': -1}, 'difficulty': 7},
-            'Crinos': {'stat_modifiers': {'Strength': 5, 'Dexterity': -1, 'Stamina': 5, 'Manipulation': -3}, 'difficulty': 6},
-            'Bjornen': {'stat_modifiers': {'Strength': 4, 'Dexterity': -1, 'Stamina': 4, 'Manipulation': -3}, 'difficulty': 7},
-            'Ursus': {'stat_modifiers': {'Strength': 3, 'Dexterity': -1, 'Stamina': 3, 'Manipulation': -3}, 'difficulty': 6}
-        },
-        'nuwisha': {
-            'Homid': {'stat_modifiers': {}, 'difficulty': 6},
-            'Tsitsu': {'stat_modifiers': {'Strength': 1, 'Dexterity': 1, 'Stamina': 2, 'Manipulation': -1}, 'difficulty': 7},
-            'Manabozho': {'stat_modifiers': {'Strength': 2, 'Dexterity': 3, 'Stamina': 3, 'Manipulation': -2}, 'difficulty': 6},
-            'Sendeh': {'stat_modifiers': {'Strength': 2, 'Dexterity': 3, 'Stamina': 3, 'Manipulation': -3}, 'difficulty': 7},
-            'Latrani': {'stat_modifiers': {'Dexterity': 3, 'Stamina': 3, 'Manipulation': -3}, 'difficulty': 6}
-        },
-        'bastet': {
-            'Homid': {'stat_modifiers': {}, 'difficulty': 6},
-            'Sokto': {'stat_modifiers': {'Strength': 1, 'Dexterity': 2, 'Stamina': 1, 'Manipulation': -1, 'Appearance': -1}, 'difficulty': 7},
-            'Crinos': {'stat_modifiers': {'Strength': 2, 'Dexterity': 3, 'Stamina': 3, 'Manipulation': -3}, 'difficulty': 6},
-            'Chatro': {'stat_modifiers': {'Strength': 2, 'Dexterity': 4, 'Stamina': 2, 'Manipulation': -2}, 'difficulty': 7},
-            'Feline': {'stat_modifiers': {'Strength': 1, 'Dexterity': 4, 'Stamina': 1, 'Manipulation': -2}, 'difficulty': 6}
-        },
-        'corax': {
-            'Homid': {'stat_modifiers': {}, 'difficulty': 6},
-            'Crinos': {'stat_modifiers': {'Strength': 2, 'Dexterity': 2, 'Stamina': 2, 'Manipulation': -2}, 'difficulty': 6},
-            'Corvid': {'stat_modifiers': {'Strength': -1, 'Dexterity': 3, 'Stamina': -1, 'Manipulation': -2}, 'difficulty': 6}
-        },
-        'ananasi': {
-            'Homid': {'stat_modifiers': {}, 'difficulty': 6},
-            'Lilian': {'stat_modifiers': {'Strength': 2, 'Dexterity': 3, 'Stamina': 2, 'Manipulation': -1}, 'difficulty': 6},
-            'Pithus': {'stat_modifiers': {'Strength': 4, 'Dexterity': 1, 'Stamina': 3, 'Manipulation': -3}, 'difficulty': 6},
-            'Crawlerling': {'stat_modifiers': {'Strength': -5, 'Dexterity': 5, 'Stamina': -5, 'Manipulation': -5}, 'difficulty': 6}
-        },
-        'mokole': {
-            'Homid': {'stat_modifiers': {}, 'difficulty': 6},
-            'Archid': {'stat_modifiers': {'Strength': 4, 'Dexterity': -1, 'Stamina': 4, 'Manipulation': -3}, 'difficulty': 6},
-            'Suchid': {'stat_modifiers': {'Strength': -1, 'Dexterity': 0, 'Stamina': 1, 'Manipulation': -3}, 'difficulty': 7}
-        },
-        'ratkin': {
-            'Homid': {'stat_modifiers': {}, 'difficulty': 6},
-            'Crinos': {'stat_modifiers': {'Strength': 2, 'Dexterity': 3, 'Stamina': 2, 'Manipulation': -2}, 'difficulty': 6},
-            'Rodens': {'stat_modifiers': {'Strength': -1, 'Dexterity': 3, 'Stamina': -1, 'Manipulation': -2}, 'difficulty': 7}
-        },
-        'nagah': {
-            'Homid': {'stat_modifiers': {}, 'difficulty': 6},
-            'Silkaram': {'stat_modifiers': {'Strength': 2, 'Stamina': 2, 'Manipulation': -2, 'Appearance': -2}, 'difficulty': 7},
-            'Azhi': {'stat_modifiers': {'Strength': 3, 'Dexterity': 2, 'Stamina': 3, 'Manipulation': -3}, 'difficulty': 6},
-            'Kali': {'stat_modifiers': {'Strength': 2, 'Dexterity': 2, 'Stamina': 2, 'Manipulation': -3}, 'difficulty': 7},
-            'Vasuki': {'stat_modifiers': {'Strength': -1, 'Dexterity': 2, 'Stamina': 1, 'Manipulation': -5}, 'difficulty': 6}
-        },
-        'rokea': {
-            'Homid': {'stat_modifiers': {}, 'difficulty': 6},
-            'Glabrus': {'stat_modifiers': {'Strength': 2, 'Stamina': 2, 'Manipulation': -2, 'Appearance': -2}, 'difficulty': 7},
-            'Gladius': {'stat_modifiers': {'Strength': 3, 'Dexterity': -1, 'Stamina': 2, 'Manipulation': -4, 'Appearance': -5}, 'difficulty': 6},
-            'Chasmus': {'stat_modifiers': {'Strength': 4, 'Dexterity': 1, 'Stamina': 3, 'Manipulation': -4}, 'difficulty': 7},
-            'Squamus': {'stat_modifiers': {'Strength': 2, 'Dexterity': 3, 'Stamina': 2, 'Manipulation': -4}, 'difficulty': 6}
->>>>>>> c7899e7c
         }
     }
 
@@ -188,13 +111,10 @@
                     defaults={
                         'description': f'{shifter_type.capitalize()} {form_name} form',
                         'stat_modifiers': data.get('stat_modifiers', {}),
-<<<<<<< HEAD
                         'difficulty': data.get('difficulty', 6),
                         'rage_cost': data.get('rage_cost', 1),
                         'lock_string': 'examine:all();control:perm(Admin)'  # Default lock string
-=======
-                        'difficulty': data.get('difficulty', 6)
->>>>>>> c7899e7c
+
                     }
                 )
                 print(f"  {'Created' if created else 'Found'} form: {form_name}")
