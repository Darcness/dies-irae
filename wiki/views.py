from django.shortcuts import render, get_object_or_404, redirect
from django.views.generic import DetailView
from .models import WikiPage, FeaturedImage
from django.db.models import Q, F
from django.db.models.functions import Length
from django.core.paginator import Paginator
import logging
from evennia.objects.models import ObjectDB
from django.contrib.auth.decorators import login_required
from django.http import HttpResponseForbidden, JsonResponse, Http404
from django.urls import reverse
from django.contrib import messages
from django.views.decorators.http import require_POST
import markdown2
<<<<<<< HEAD
import re
=======
import mermaid as md
from mermaid.graph import Graph
>>>>>>> 79ac7c05

logger = logging.getLogger(__name__)

# Create your views here.

def page_list(request):
    """Show index page if one exists, otherwise show list of pages."""
    try:
        index_page = WikiPage.objects.get(is_index=True)
        return page_detail(request, index_page.slug)
    except WikiPage.DoesNotExist:
        pages = WikiPage.objects.all().order_by('title')
        return render(request, 'wiki/page_list.html', {'pages': pages})


def page_detail(request, slug):
    """Display a single wiki page."""
    page = get_object_or_404(WikiPage, slug=slug)
    
    # Check if the user has access to this page based on lock settings
    if page.lock_settings and not request.user.is_staff:
        has_access = False
        
        # Skip lock check for the creator
        if request.user.is_authenticated and page.creator and page.creator == request.user:
            has_access = True
        else:
            # Check lock settings against user's character
            has_access = check_character_access(request.user, page.lock_settings)
        
        if not has_access:
            raise Http404("Page not found")
    
    # Get featured articles - order by featured_order instead of title
    featured_articles = WikiPage.objects.filter(
        is_featured=True,
        published=True
    ).order_by('featured_order')[:10]  # Changed from order_by('title')
    
    # Get related articles
    related_articles = page.related_to.all().order_by('title')
    
    # Check if the current user can edit this page
    # Staff can always edit any page
    can_edit = False
    if request.user.is_authenticated:
        if request.user.is_staff:
            can_edit = True
        elif page.creator and page.creator == request.user:
            can_edit = True
        else:
            can_edit = page.can_edit(request.user)
    
    if page.content:
        page.processed_content = ''
    
    context = {
        'page': page,
        'featured_articles': featured_articles,
        'related_articles': related_articles,
        'can_edit': can_edit
    }
    
    return render(request, 'wiki/base_wiki.html', context)


def page_history(request, slug):
    """View revision history of a wiki page."""
    page = get_object_or_404(WikiPage, slug=slug)
    revisions = page.revisions.all()
    context = {'page': page, 'revisions': revisions}
    return render(request, 'wiki/page_history.html', context)


class WikiPageDetailView(DetailView):
    model = WikiPage
    template_name = 'wiki/page_detail.html'
    context_object_name = 'page'

    def get_context_data(self, **kwargs):
        context = super().get_context_data(**kwargs)
        # Get featured articles, ordered by featured_order (including current page)
        context['featured_articles'] = WikiPage.objects.filter(
            is_featured=True,
            published=True
        ).order_by('featured_order')[:10]
        
        if self.object:
            context['related_articles'] = self.object.related_to.filter(
                published=True
            )
            
            # Check if the current user can edit this page
            context['can_edit'] = self.object.can_edit(self.request.user) if self.request.user.is_authenticated else False
        
        return context


def search_wiki(request):
    """Search wiki pages and characters by title/name and content."""
    query = request.GET.get('q', '').strip()
    wiki_results = []
    character_results = []
    
    logger.debug(f"Starting search with query: '{query}'")
    logger.debug(f"Request GET params: {dict(request.GET)}")
    
    try:
        if query:
            # Split query into words for better matching
            query_words = query.split()
            logger.debug(f"Query words: {query_words}")
            
            # Search Wiki Pages
            try:
                base_wiki_qs = WikiPage.objects.filter(published=True)
                title_q = Q()
                content_q = Q()
                for word in query_words:
                    title_q |= Q(title__icontains=word)
                    content_q |= Q(content__icontains=word)
                
                wiki_results = base_wiki_qs.filter(title_q | content_q).distinct()
                logger.debug(f"Wiki search SQL: {wiki_results.query}")
                logger.debug(f"Found {wiki_results.count()} wiki results")
            except Exception as e:
                logger.error(f"Error searching wiki pages: {str(e)}", exc_info=True)
                wiki_results = []
            
            # Search Characters - More carefully now
            try:
                # First get all character objects
                base_char_qs = ObjectDB.objects.filter(
                    db_typeclass_path__icontains='characters'
                ).exclude(
                    db_typeclass_path__icontains='npc'
                )
                logger.debug(f"Base character query found {base_char_qs.count()} characters")
                logger.debug(f"Character typeclass paths: {list(base_char_qs.values_list('db_typeclass_path', flat=True))}")
                
                # Build character search query more carefully
                char_results = []
                for character in base_char_qs:
                    score = 0
                    matches = False
                    
                    # Check character key (name)
                    char_name = character.key.lower()
                    for word in query_words:
                        word = word.lower()
                        if word in char_name:
                            matches = True
                            score += 50 if word == char_name else 10
                    
                    # Check attributes one by one
                    attr_fields = {
                        'biography': character.db.biography or "",
                        'rp_hooks': character.db.rp_hooks or "",
                        'full_name': character.db.full_name or "",
                        'appears_as': character.db.appears_as or "",
                        'occupation': character.db.occupation or "",
                        'affiliation': character.db.affiliation or ""
                    }
                    
                    for field_name, field_value in attr_fields.items():
                        if not isinstance(field_value, str):
                            logger.warning(f"Non-string value for {field_name} on character {character.key}: {type(field_value)}")
                            continue
                            
                        field_value = field_value.lower()
                        for word in query_words:
                            word = word.lower()
                            if word in field_value:
                                matches = True
                                score += 2
                    
                    if matches:
                        character.search_rank = score
                        character.result_type = 'character'
                        char_results.append(character)
                
                logger.debug(f"Found {len(char_results)} matching characters")
                character_results = char_results
                
            except Exception as e:
                logger.error(f"Error searching characters: {str(e)}", exc_info=True)
                character_results = []
            
            # Combine and sort all results
            all_results = []
            
            # Add wiki results
            for result in wiki_results:
                score = 0
                if result.title.lower() == query.lower():
                    score += 100
                elif query.lower() in result.title.lower():
                    score += 50
                title_word_matches = sum(1 for word in query_words if word.lower() in result.title.lower())
                score += title_word_matches * 10
                content_word_matches = sum(1 for word in query_words if word.lower() in result.content.lower())
                score += content_word_matches * 2
                result.search_rank = score
                result.result_type = 'wiki'
                all_results.append(result)
            
            # Add character results
            all_results.extend(character_results)
            
            # Sort results
            all_results.sort(key=lambda x: (-x.search_rank, x.key.lower() if hasattr(x, 'key') else x.title.lower()))
            
            logger.debug(f"Combined results before pagination: {len(all_results)} total")
            if all_results:
                logger.debug(f"First few results: {[r.key if hasattr(r, 'key') else r.title for r in all_results[:5]]}")
            
            # Pagination
            paginator = Paginator(all_results, 10)
            page = request.GET.get('page')
            results = paginator.get_page(page)
            
            logger.debug(f"Page number requested: {page}")
            logger.debug(f"Number of pages: {paginator.num_pages}")
            logger.debug(f"Results on current page: {len(results)}")
        else:
            results = []
            logger.debug("No query provided")
        
        # Get featured articles for navigation
        featured_articles = WikiPage.objects.filter(
            is_featured=True,
            published=True
        ).order_by('featured_order')
        
        context = {
            'query': query,
            'results': results,
            'featured_articles': featured_articles,
            'search_performed': bool(query)
        }
        
        return render(request, 'wiki/search_results.html', context)
        
    except Exception as e:
        logger.error(f"Error during search: {str(e)}", exc_info=True)
        context = {
            'query': query,
            'results': [],
            'featured_articles': WikiPage.objects.filter(is_featured=True, published=True).order_by('featured_order'),
            'search_performed': bool(query),
            'error': "An error occurred while performing the search."
        }
        return render(request, 'wiki/search_results.html', context)


def groups_index(request):
    """Display list of all group pages."""
    # Filter out locked group pages that the user can't access
    all_groups = WikiPage.get_groups().order_by('title')
    accessible_groups = []
    
    for group in all_groups:
        # Skip locked pages if user can't access them
        if group.lock_settings:
            if request.user.is_staff or (group.creator and group.creator == request.user):
                accessible_groups.append(group)
            elif request.user.is_authenticated and check_character_access(request.user, group.lock_settings):
                accessible_groups.append(group)
        else:
            accessible_groups.append(group)
    
    context = {
        'groups': accessible_groups,
        'featured_articles': WikiPage.objects.filter(
            is_featured=True,
            published=True
        ).order_by('featured_order')[:10],
        'can_create': request.user.is_authenticated,
    }
    
    return render(request, 'wiki/groups_index.html', context)


def plots_index(request):
    """Display list of all plot pages."""
    # Filter out locked plot pages that the user can't access
    all_plots = WikiPage.get_plots().order_by('title')
    accessible_plots = []
    
    for plot in all_plots:
        # Skip locked pages if user can't access them
        if plot.lock_settings:
            if request.user.is_staff or (plot.creator and plot.creator == request.user):
                accessible_plots.append(plot)
            elif request.user.is_authenticated and check_character_access(request.user, plot.lock_settings):
                accessible_plots.append(plot)
        else:
            accessible_plots.append(plot)
    
    context = {
        'plots': accessible_plots,
        'featured_articles': WikiPage.objects.filter(
            is_featured=True,
            published=True
        ).order_by('featured_order')[:10],
        'can_create': request.user.is_authenticated,
    }
    
    return render(request, 'wiki/plots_index.html', context)


@login_required
def create_page(request, page_type=WikiPage.REGULAR):
    """Create a new wiki page with the specified page type."""
    # Check permissions - only staff can create regular pages
    if page_type == WikiPage.REGULAR and not request.user.is_staff:
        return HttpResponseForbidden("You don't have permission to create this type of page.")
    
    # Import lock data for dropdowns
    from world.wod20th.utils.stat_mappings import (
        CLAN, GAROU_TRIBE, VALID_SPLATS
    )
    from world.wod20th.locks import LOCK_FUNCS
    
    # Define available lock options
    available_locks = {
        'has_splat': VALID_SPLATS,
        'has_type': [], # Will be populated based on splat selection
        'has_clan': list(CLAN),
        'has_tribe': list(GAROU_TRIBE),
        'has_auspice': ['Ragabash', 'Galliard', 'Theurge', 'Ahroun', 'Philodox'],
        'has_tradition': ['Cultists of Ecstasy', 'Euthanatos', 'Celestial Chorus', 'Akashic Brotherhood',
                          'Dreamspeakers', 'Virtual Adepts', 'Order of Hermes', 'Verbena', 'Sons of Ether'],
        'has_affiliation': ['Traditions', 'Technocracy', 'Nephandi'],
        'has_convention': ['Iteration X', 'New World Order', 'Progenitor', 'Syndicate', 'Void Engineer'],
        'has_nephandi_faction': ['Herald of the Basilisk', 'Obliviate', 'Malfean', 'Baphie', 
                                  'Infernalist', 'Ironhand', 'Mammonite', "K'llashaa"],
        'has_court': ['Seelie', 'Unseelie'],
        'has_kith': ['Boggan', 'Clurichaun', 'Eshu', 'Nocker', 'Piskie', 'Pooka', 'Redcap', 'Satyr', 
                     'Selkie', 'Sidhe', 'Sluagh', 'Troll', 'Nunnehi', 'Inanimae'],
    }
    
    # Format lock names for display
    formatted_lock_names = {
        lock_type: lock_type.replace('_', ' ').replace('has ', 'Has ').title()
        for lock_type in available_locks.keys()
    }
    
    if request.method == 'POST':
        title = request.POST.get('title', '')
        content = request.POST.get('content', '')
        brief_description = request.POST.get('brief_description', '')
        banner_image = request.FILES.get('banner_image', None)
        featured_image = request.FILES.get('featured_image', None)
        show_texture = request.POST.get('show_texture', 'on') == 'on'
        
        # Process lock settings
        lock_settings = {}
        for lock_type in LOCK_FUNCS.keys():
            if request.POST.get(f'lock_{lock_type}', '') == 'on':
                lock_value = request.POST.get(f'lock_value_{lock_type}', '')
                if lock_value:
                    lock_settings[lock_type] = lock_value
        
        if not title:
            messages.error(request, "Title is required")
            return render(request, 'wiki/create_page.html', {
                'page_type': page_type,
                'available_locks': available_locks,
                'formatted_lock_names': formatted_lock_names
            })
        
        # Create the page
        page = WikiPage(
            title=title,
            content=content,
            brief_description=brief_description,
            page_type=page_type,
            lock_settings=lock_settings,
        )
        
        # Save with the current user
        page.save(current_user=request.user)
        
        # Handle images if provided
        if banner_image or featured_image:
            featured_img_obj = FeaturedImage(page=page, show_texture=show_texture)
            if banner_image:
                featured_img_obj.banner = banner_image
            if featured_image:
                featured_img_obj.image = featured_image
            featured_img_obj.save()
        
        messages.success(request, f"'{title}' has been created successfully!")
        return redirect(page.get_absolute_url())
    
    # Determine page type name for template context
    page_type_name = dict(WikiPage.PAGE_TYPE_CHOICES).get(page_type, 'Regular')
    
    return render(request, 'wiki/create_page.html', {
        'page_type': page_type,
        'page_type_name': page_type_name,
        'allow_html': True,  # Allow HTML in content
        'available_locks': available_locks,
        'formatted_lock_names': formatted_lock_names
    })


@login_required
def edit_page(request, slug, return_to=None):
    """Edit an existing wiki page."""
    page = get_object_or_404(WikiPage, slug=slug)
    
    # Import lock data for dropdowns
    from world.wod20th.utils.stat_mappings import (
        CLAN, GAROU_TRIBE, VALID_SPLATS
    )
    from world.wod20th.locks import LOCK_FUNCS
    
    # Define available lock options
    available_locks = {
        'has_splat': VALID_SPLATS,
        'has_type': [], # Will be populated based on splat selection
        'has_clan': list(CLAN),
        'has_tribe': list(GAROU_TRIBE),
        'has_auspice': ['Ragabash', 'Galliard', 'Theurge', 'Ahroun', 'Philodox'],
        'has_tradition': ['Cultists of Ecstasy', 'Euthanatos', 'Celestial Chorus', 'Akashic Brotherhood',
                          'Dreamspeakers', 'Virtual Adepts', 'Order of Hermes', 'Verbena', 'Sons of Ether'],
        'has_affiliation': ['Traditions', 'Technocracy', 'Nephandi'],
        'has_convention': ['Iteration X', 'New World Order', 'Progenitor', 'Syndicate', 'Void Engineer'],
        'has_nephandi_faction': ['Herald of the Basilisk', 'Obliviate', 'Malfean', 'Baphie', 
                                  'Infernalist', 'Ironhand', 'Mammonite', "K'llashaa"],
        'has_court': ['Seelie', 'Unseelie'],
        'has_kith': ['Boggan', 'Clurichaun', 'Eshu', 'Nocker', 'Piskie', 'Pooka', 'Redcap', 'Satyr', 
                     'Selkie', 'Sidhe', 'Sluagh', 'Troll', 'Nunnehi', 'Inanimae'],
    }
    
    # Format lock names for display
    formatted_lock_names = {
        lock_type: lock_type.replace('_', ' ').replace('has ', 'Has ').title()
        for lock_type in available_locks.keys()
    }
    
    # Check if user has permission to edit this page
    # Staff can always edit, otherwise check page permissions
    if request.user.is_staff:
        can_edit = True
    else:
        can_edit = page.can_edit(request.user)
    
    if not can_edit:
        return HttpResponseForbidden("You don't have permission to edit this page.")
    
    # Get or create featured image
    try:
        featured_image = page.featured_image
    except:
        featured_image = None
    
    if request.method == 'POST':
        content = request.POST.get('content', '')
        comment = request.POST.get('comment', '')
        brief_description = request.POST.get('brief_description', '') if page.page_type != WikiPage.REGULAR else ''
        
        # Process lock settings for all users who can edit the page
        if page.page_type in [WikiPage.GROUP, WikiPage.PLOT]:
            lock_settings = {}
            for lock_type in LOCK_FUNCS.keys():
                if request.POST.get(f'lock_{lock_type}', '') == 'on':
                    lock_value = request.POST.get(f'lock_value_{lock_type}', '')
                    if lock_value:
                        lock_settings[lock_type] = lock_value
            
            page.lock_settings = lock_settings
        
        # Update the page
        page.content = content
        
        # Update brief_description if this is a group or plot page
        if page.page_type in [WikiPage.GROUP, WikiPage.PLOT]:
            page.brief_description = brief_description
            
        # Handle the images for all users, not just staff
        banner_image = request.FILES.get('banner_image', None)
        featured_image_file = request.FILES.get('featured_image', None)
        show_texture = request.POST.get('show_texture', 'on') == 'on'
        
        if banner_image or featured_image_file or show_texture is not None:
            if not featured_image:
                featured_image = FeaturedImage(page=page)
            
            if banner_image:
                featured_image.banner = banner_image
            
            if featured_image_file:
                featured_image.image = featured_image_file
            
            featured_image.show_texture = show_texture
            featured_image.save()
        
        # Save the page with the current user
        page.save(current_user=request.user)
        
        # Create a revision
        page.revisions.create(
            content=content,
            editor=request.user,
            comment=comment
        )
        
        messages.success(request, f"'{page.title}' has been updated successfully!")
        
        # Determine where to redirect based on page type or return_to parameter
        if return_to == 'group' or page.page_type == WikiPage.GROUP:
            return redirect('wiki:group_detail', slug=page.slug)
        elif return_to == 'plot' or page.page_type == WikiPage.PLOT:
            return redirect('wiki:plot_detail', slug=page.slug)
        else:
            return redirect(page.get_absolute_url())
    
    # Always allow image uploads for users who can edit the page
    can_upload_images = True
    
    context = {
        'page': page,
        'featured_image': featured_image,
        'allow_html': True,  # Allow HTML in content
        'can_upload_images': can_upload_images,
        'available_locks': available_locks,
        'formatted_lock_names': formatted_lock_names
    }
    
    # Add return_to to context if provided
    if return_to:
        context['return_to'] = return_to
    
    # Use edit_page.html template for all users who can edit the page
    return render(request, 'wiki/edit_page.html', context)


@login_required
@require_POST
def preview_markdown(request):
    """Preview markdown content."""
    content = request.POST.get('content', '')
    
    # Use markdown2 (or any other markdown library you prefer)
    markdowner = markdown2.Markdown(extras=[
        'fenced-code-blocks',
        'tables',
        'break-on-newline',
        'header-ids',
        'strike',
        'footnotes'
    ])
    
    # Convert markdown to HTML
    html = markdowner.convert(content)

    return JsonResponse({
        'success': True,
        'html': html
    })


def create_group(request):
    """Create a new group page."""
    return create_page(request, page_type=WikiPage.GROUP)


def create_plot(request):
    """Create a new plot page."""
    return create_page(request, page_type=WikiPage.PLOT)


def group_detail(request, slug):
    """Display a group wiki page."""
    page = get_object_or_404(WikiPage, slug=slug, page_type=WikiPage.GROUP)
    
    # Check if the user has access to this page based on lock settings
    if page.lock_settings and not request.user.is_staff:
        has_access = False
        
        # Skip lock check for the creator
        if request.user.is_authenticated and page.creator and page.creator == request.user:
            has_access = True
        else:
            # Check lock settings against user's character
            has_access = check_character_access(request.user, page.lock_settings)
        
        if not has_access:
            raise Http404("Page not found")
    
    # Get featured articles
    featured_articles = WikiPage.objects.filter(
        is_featured=True,
        published=True
    ).order_by('featured_order')[:10]
    
    # Get related articles
    related_articles = page.related_to.all().order_by('title')
    
    # Check if the current user can edit this page
    can_edit = False
    if request.user.is_authenticated:
        if request.user.is_staff:
            can_edit = True
        elif page.creator and page.creator == request.user:
            can_edit = True
        else:
            can_edit = page.can_edit(request.user)
    
    # Process mermaid diagrams in content
    if page.content:
        page.processed_content = ''
    
    context = {
        'page': page,
        'featured_articles': featured_articles,
        'related_articles': related_articles,
        'can_edit': can_edit,
        'is_group_page': True
    }
    
    return render(request, 'wiki/base_wiki.html', context)


def plot_detail(request, slug):
    """Display a plot wiki page."""
    page = get_object_or_404(WikiPage, slug=slug, page_type=WikiPage.PLOT)
    
    # Check if the user has access to this page based on lock settings
    if page.lock_settings and not request.user.is_staff:
        has_access = False
        
        # Skip lock check for the creator
        if request.user.is_authenticated and page.creator and page.creator == request.user:
            has_access = True
        else:
            # Check lock settings against user's character
            has_access = check_character_access(request.user, page.lock_settings)
        
        if not has_access:
            raise Http404("Page not found")
    
    # Get featured articles
    featured_articles = WikiPage.objects.filter(
        is_featured=True,
        published=True
    ).order_by('featured_order')[:10]
    
    # Get related articles
    related_articles = page.related_to.all().order_by('title')
    
    # Check if the current user can edit this page
    can_edit = False
    if request.user.is_authenticated:
        if request.user.is_staff:
            can_edit = True
        elif page.creator and page.creator == request.user:
            can_edit = True
        else:
            can_edit = page.can_edit(request.user)
    
    # Process mermaid diagrams in content
    if page.content:
        page.processed_content = ''
    
    context = {
        'page': page,
        'featured_articles': featured_articles,
        'related_articles': related_articles,
        'can_edit': can_edit,
        'is_plot_page': True
    }
    
    return render(request, 'wiki/base_wiki.html', context)


@login_required
def edit_group(request, slug):
    """Edit a group wiki page."""
    # Get the group page
    page = get_object_or_404(WikiPage, slug=slug, page_type=WikiPage.GROUP)
    
    # Redirect to the standard edit page view with a return_to parameter
    return edit_page(request, slug, return_to='group')


@login_required
def edit_plot(request, slug):
    """Edit a plot wiki page."""
    # Get the plot page
    page = get_object_or_404(WikiPage, slug=slug, page_type=WikiPage.PLOT)
    
    # Redirect to the standard edit page view with a return_to parameter
    return edit_page(request, slug, return_to='plot')


def check_character_access(user, lock_settings):
    """
    Check if user's character meets the lock requirements
    
    Args:
        user: User object
        lock_settings: Dictionary of lock settings
        
    Returns:
        bool: True if user's character has access, False otherwise
    """
    # If no locks or user is staff, always grant access
    if not lock_settings or user.is_staff:
        return True
        
    # If user is not authenticated, deny access
    if not user.is_authenticated:
        return False
    
    # Get user's characters
    if not hasattr(user, 'characters') or not user.characters:
        return False
    
    # Check each character for any that satisfy the lock conditions
    for character_ref in user.characters:
        character = character_ref
        
        # Skip if character is not approved
        if hasattr(character, 'db') and not character.db.approved:
            continue
        
        # Group locks by related categories
        splat_check = None
        type_check = None
        
        # First check basic splat access
        if 'has_splat' in lock_settings:
            splat_check = check_lock_condition(character, 'has_splat', lock_settings['has_splat'])
            if not splat_check:
                continue  # If character doesn't meet the splat requirement, skip to next character
        
        # Check type if splat passed and type lock exists
        if splat_check and 'has_type' in lock_settings:
            type_check = check_lock_condition(character, 'has_type', lock_settings['has_type'])
            if not type_check:
                continue  # If character doesn't meet the type requirement, skip to next character
        
        # Check other locks based on character type
        # For Shifters
        if (splat_check and lock_settings.get('has_splat') == 'Shifter'):
            # If there's a tribe lock, check it
            if 'has_tribe' in lock_settings and not check_lock_condition(character, 'has_tribe', lock_settings['has_tribe']):
                continue
                
            # If there's an auspice lock, check it (primarily for Garou)
            if type_check and lock_settings.get('has_type') == 'Garou' and 'has_auspice' in lock_settings:
                if not check_lock_condition(character, 'has_auspice', lock_settings['has_auspice']):
                    continue
        
        # For Vampires
        elif (splat_check and lock_settings.get('has_splat') == 'Vampire'):
            # If there's a clan lock, check it
            if 'has_clan' in lock_settings and not check_lock_condition(character, 'has_clan', lock_settings['has_clan']):
                continue
        
        # For Mages
        elif (splat_check and lock_settings.get('has_splat') == 'Mage'):
            # Check relevant mage locks
            if 'has_tradition' in lock_settings and not check_lock_condition(character, 'has_tradition', lock_settings['has_tradition']):
                continue
            if 'has_affiliation' in lock_settings and not check_lock_condition(character, 'has_affiliation', lock_settings['has_affiliation']):
                continue
            if 'has_convention' in lock_settings and not check_lock_condition(character, 'has_convention', lock_settings['has_convention']):
                continue
            if 'has_nephandi_faction' in lock_settings and not check_lock_condition(character, 'has_nephandi_faction', lock_settings['has_nephandi_faction']):
                continue
        
        # For Changelings
        elif (splat_check and lock_settings.get('has_splat') == 'Changeling'):
            # Check changeling-specific locks
            if 'has_court' in lock_settings and not check_lock_condition(character, 'has_court', lock_settings['has_court']):
                continue
            if 'has_kith' in lock_settings and not check_lock_condition(character, 'has_kith', lock_settings['has_kith']):
                continue
        
        # If we made it this far, the character has passed all relevant checks
        return True
    
    # No character passed all checks
    return False


def check_lock_condition(character, lock_type, lock_value):
    """
    Check if character meets a specific lock condition
    
    Args:
        character: Character object
        lock_type: Type of lock (e.g., 'has_splat', 'has_clan')
        lock_value: Value to check against (e.g., 'Vampire', 'Brujah')
        
    Returns:
        bool: True if character meets the condition, False otherwise
    """
    from world.wod20th.locks import LOCK_FUNCS
    
    # Get the lock function
    lock_func = LOCK_FUNCS.get(lock_type)
    if not lock_func:
        return False
    
    # Call the lock function with character and lock value
    return lock_func(character, None, lock_value)<|MERGE_RESOLUTION|>--- conflicted
+++ resolved
@@ -12,12 +12,8 @@
 from django.contrib import messages
 from django.views.decorators.http import require_POST
 import markdown2
-<<<<<<< HEAD
-import re
-=======
 import mermaid as md
 from mermaid.graph import Graph
->>>>>>> 79ac7c05
 
 logger = logging.getLogger(__name__)
 
