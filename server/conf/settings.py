r"""
Evennia settings file.

The available options are found in the default settings file found
here:

https://www.evennia.com/docs/latest/Setup/Settings-Default.html

Remember:

Don't copy more from the default file than you actually intend to
change; this will make sure that you don't overload upstream updates
unnecessarily.

When changing a setting requiring a file system path (like
path/to/actual/file.py), use GAME_DIR and EVENNIA_DIR to reference
your game folder and the Evennia library folders respectively. Python
paths (path.to.module) should be given relative to the game's root
folder (typeclasses.foo) whereas paths within the Evennia library
needs to be given explicitly (evennia.foo).

If you want to share your game dir, including its settings, you can
put secret game- or server-specific settings in secret_settings.py.

"""

# Use the defaults from Evennia unless explicitly overridden
from evennia.settings_default import *
<<<<<<< HEAD
from evennia.contrib.base_systems import color_markups
=======
>>>>>>> 55d49392
import os

ENVIRONMENT = os.getenv('ENVIRONMENT', 'development')
######################################################################
# Evennia base server config
######################################################################
SERVERNAME = "Dies Irae"
DEBUG = True
SITE_ID = 1
DEFAULT_CMDSETS = [
    'commands.mycmdset.MyCmdset'
]

<<<<<<< HEAD
TELNET_PORTS = [4201]  
WEBSERVER_PORTS = [(4200, 4005)] 
WEBSOCKET_CLIENT_PORT = 4202
EVENNIA_ADMIN=False
LOCK_FUNC_MODULES = [
    "evennia.locks.lockfuncs",
    "world.wod20th.locks", 
]

CSRF_TRUSTED_ORIGINS = ['http://localhost:4005', 'http://localhost:4000', 'https://diesiraemu.com']

MAX_CHARACTERS_PER_ACCOUNT = 5

COLOR_ANSI_EXTRA_MAP = color_markups.MUX_COLOR_ANSI_EXTRA_MAP
COLOR_XTERM256_EXTRA_FG = color_markups.MUX_COLOR_XTERM256_EXTRA_FG
COLOR_XTERM256_EXTRA_BG = color_markups.MUX_COLOR_XTERM256_EXTRA_BG
COLOR_XTERM256_EXTRA_GFG = color_markups.MUX_COLOR_XTERM256_EXTRA_GFG
COLOR_XTERM256_EXTRA_GBG = color_markups.MUX_COLOR_XTERM256_EXTRA_GBG
COLOR_ANSI_XTERM256_BRIGHT_BG_EXTRA_MAP = color_markups.MUX_COLOR_ANSI_XTERM256_BRIGHT_BG_EXTRA_MAP

ALLOWED_HOSTS = ['localhost', '127.0.0.1', 'diesiraemu.com']
WEBSOCKET_CLIENT_URL = "wss://diesiraemu.com:4005/websocket"
=======
"""
TELNET_PORTS = [4000]  
WEBSERVER_PORTS = [(4200, 4005)] 
WEBSOCKET_CLIENT_PORT = 4202
EVENNIA_ADMIN=False


SERVERNAME = "beta.diesiraemu.com"
TELNET_INTERFACES = ['0.0.0.0']
WEBSERVER_INTERFACES = ['0.0.0.0']

if ENVIRONMENT == 'development':
  WEB_SOCKET_CLIENT_URL = "ws://localhost4005/websocket"
else:
  WEBSOCKET_CLIENT_URL = "wss://beta.diesiraemu.com/websocket"
>>>>>>> 55d49392

ALLOWED_HOSTS = ['beta.diesiraemu.com', 'localhost', '127.0.0.1']
CSRF_TRUSTED_ORIGINS = ['https://beta.diesiraemu.com', 'http://beta.diesiraemu.com']
"""
INSTALLED_APPS += ["world.wod20th", 'world.jobs']  # Add your app to the list of installed apps
BASE_ROOM_TYPECLASS = "typeclasses.rooms.RoomParent"
LOCK_FUNC_MODULES = [
    "evennia.locks.lockfuncs",
    "world.wod20th.locks", 
]
  # Change 8001 to your desired websocket port
######################################################################
# Settings given in secret_settings.py override those in this file.
######################################################################
try:
    from server.conf.secret_settings import *
except ImportError:
    print("secret_settings.py file not found or failed to import.")

<<<<<<< HEAD
DATABASES = {
    'default': {
        'ENGINE': 'django.db.backends.sqlite3',
        'NAME': os.path.join(GAME_DIR, 'evennia.db3'),
    }
}

# Maximum number of accounts that can be created
MAX_ACCOUNTS = 10000  # Adjust this number as needed

# Maximum number of characters per account
MAX_CHARACTERS_PER_ACCOUNT = 5  # Adjust this number as needed
=======
# Add or update the command alias mapping in the settings file

"""
Color markups

Contribution, Griatch 2017

Additional color markup styles for Evennia (extending or replacing the default |r, |234 etc).


Installation:

Import the desired style variables from this module into mygame/server/conf/settings.py and add them
to these settings variables. Each are specified as a list, and multiple such lists can be added to
each variable to support multiple formats. Note that list order affects which regexes are applied
first. You must restart both Portal and Server for color tags to update.

Assign to the following settings variables:

    COLOR_ANSI_EXTRA_MAP - a mapping between regexes and ANSI colors
    COLOR_XTERM256_EXTRA_FG - regex for defining XTERM256 foreground colors
    COLOR_XTERM256_EXTRA_BG - regex for defining XTERM256 background colors
    COLOR_XTERM256_EXTRA_GFG - regex for defining XTERM256 grayscale foreground colors
    COLOR_XTERM256_EXTRA_GBG - regex for defining XTERM256 grayscale background colors
    COLOR_ANSI_BRIGHT_BG_EXTRA_MAP = ANSI does not support bright backgrounds; we fake
        this by mapping ANSI markup to matching bright XTERM256 backgrounds

    COLOR_NO_DEFAULT - Set True/False. If False (default), extend the default markup, otherwise
        replace it completely.


To add the {- "curly-bracket" style, add the following to your settings file, then reboot both
Server and Portal:

from evennia.contrib.base_systems import color_markups
COLOR_ANSI_EXTRA_MAP = color_markups.CURLY_COLOR_ANSI_EXTRA_MAP
COLOR_XTERM256_EXTRA_FG = color_markups.CURLY_COLOR_XTERM256_EXTRA_FG
COLOR_XTERM256_EXTRA_BG = color_markups.CURLY_COLOR_XTERM256_EXTRA_BG
COLOR_XTERM256_EXTRA_GFG = color_markups.CURLY_COLOR_XTERM256_EXTRA_GFG
COLOR_XTERM256_EXTRA_GBG = color_markups.CURLY_COLOR_XTERM256_EXTRA_GBG
COLOR_ANSI_BRIGHT_BG_EXTRA_MAP = color_markups.CURLY_COLOR_ANSI_BRIGHT_BG_EXTRA_MAP


To add the %c- "mux/mush" style, add the following to your settings file, then reboot both Server
and Portal:

from evennia.contrib.base_systems import color_markups
COLOR_ANSI_EXTRA_MAP = color_markups.MUX_COLOR_ANSI_EXTRA_MAP
COLOR_XTERM256_EXTRA_FG = color_markups.MUX_COLOR_XTERM256_EXTRA_FG
COLOR_XTERM256_EXTRA_BG = color_markups.MUX_COLOR_XTERM256_EXTRA_BG
COLOR_XTERM256_EXTRA_GFG = color_markups.MUX_COLOR_XTERM256_EXTRA_GFG
COLOR_XTERM256_EXTRA_GBG = color_markups.MUX_COLOR_XTERM256_EXTRA_GBG
COLOR_ANSI_BRIGHT_BGS_EXTRA_MAP = color_markups.CURLY_COLOR_ANSI_BRIGHT_BGS_EXTRA_MAP


"""

# ANSI constants (copied from evennia.utils.ansi to avoid import)

_ANSI_BEEP = "\07"
_ANSI_ESCAPE = "\033"
_ANSI_NORMAL = "\033[0m"

_ANSI_UNDERLINE = "\033[4m"
_ANSI_HILITE = "\033[1m"
_ANSI_UNHILITE = "\033[22m"
_ANSI_BLINK = "\033[5m"
_ANSI_INVERSE = "\033[7m"
_ANSI_INV_HILITE = "\033[1;7m"
_ANSI_INV_BLINK = "\033[7;5m"
_ANSI_BLINK_HILITE = "\033[1;5m"
_ANSI_INV_BLINK_HILITE = "\033[1;5;7m"

# Foreground colors
_ANSI_BLACK = "\033[30m"
_ANSI_RED = "\033[31m"
_ANSI_GREEN = "\033[32m"
_ANSI_YELLOW = "\033[33m"
_ANSI_BLUE = "\033[34m"
_ANSI_MAGENTA = "\033[35m"
_ANSI_CYAN = "\033[36m"
_ANSI_WHITE = "\033[37m"

# Background colors
_ANSI_BACK_BLACK = "\033[40m"
_ANSI_BACK_RED = "\033[41m"
_ANSI_BACK_GREEN = "\033[42m"
_ANSI_BACK_YELLOW = "\033[43m"
_ANSI_BACK_BLUE = "\033[44m"
_ANSI_BACK_MAGENTA = "\033[45m"
_ANSI_BACK_CYAN = "\033[46m"
_ANSI_BACK_WHITE = "\033[47m"

# Formatting Characters
_ANSI_RETURN = "\r\n"
_ANSI_TAB = "\t"
_ANSI_SPACE = " "


#############################################################
#
# %c - MUX/MUSH style markup. This was Evennia's first
# color markup style. It was phased out due to % being used
# in Python formatting operations.
#
# %ch%cr, %cr - bright/dark red foreground
# %ch%cR, %cR- bright/dark red background
# %c500, %c[500 - XTERM256 red foreground/background
# %c=w, %c[=w - XTERM256 greyscale foreground/background
#
#############################################################

MUX_COLOR_ANSI_EXTRA_MAP = [
    (r"%cn", _ANSI_NORMAL),  # reset
    (r"%ch", _ANSI_HILITE),  # highlight
    (r"%r", _ANSI_RETURN),  # line break
    (r"%R", _ANSI_RETURN),  #
    (r"%t", _ANSI_TAB),  # tab
    (r"%T", _ANSI_TAB),  #
    (r"%b", _ANSI_SPACE),  # space
    (r"%B", _ANSI_SPACE),
    (r"%cf", _ANSI_BLINK),  # annoying and not supported by all clients
    (r"%ci", _ANSI_INVERSE),  # invert
    (r"%cr", _ANSI_RED),
    (r"%cg", _ANSI_GREEN),
    (r"%cy", _ANSI_YELLOW),
    (r"%cb", _ANSI_BLUE),
    (r"%cm", _ANSI_MAGENTA),
    (r"%cc", _ANSI_CYAN),
    (r"%cw", _ANSI_WHITE),
    (r"%cx", _ANSI_BLACK),
    (r"%cR", _ANSI_BACK_RED),
    (r"%cG", _ANSI_BACK_GREEN),
    (r"%cY", _ANSI_BACK_YELLOW),
    (r"%cB", _ANSI_BACK_BLUE),
    (r"%cM", _ANSI_BACK_MAGENTA),
    (r"%cC", _ANSI_BACK_CYAN),
    (r"%cW", _ANSI_BACK_WHITE),
    (r"%cX", _ANSI_BACK_BLACK),
]

MUX_COLOR_XTERM256_EXTRA_FG = [r"%c([0-5])([0-5])([0-5])"]  # %c123 - foreground colour
MUX_COLOR_XTERM256_EXTRA_BG = [r"%c\[([0-5])([0-5])([0-5])"]  # %c[123 - background colour
MUX_COLOR_XTERM256_EXTRA_GFG = [r"%c=([a-z])"]  # %c=a - greyscale foreground
MUX_COLOR_XTERM256_EXTRA_GBG = [r"%c\[=([a-z])"]  # %c[=a - greyscale background

MUX_COLOR_ANSI_XTERM256_BRIGHT_BG_EXTRA_MAP = [
    (r"%ch%cR", r"%c[500"),
    (r"%ch%cG", r"%c[050"),
    (r"%ch%cY", r"%c[550"),
    (r"%ch%cB", r"%c[005"),
    (r"%ch%cM", r"%c[505"),
    (r"%ch%cC", r"%c[055"),
    (r"%ch%cW", r"%c[555"),  # white background
    (r"%ch%cX", r"%c[222"),  # dark grey background
]
>>>>>>> 55d49392
<|MERGE_RESOLUTION|>--- conflicted
+++ resolved
@@ -26,10 +26,6 @@
 
 # Use the defaults from Evennia unless explicitly overridden
 from evennia.settings_default import *
-<<<<<<< HEAD
-from evennia.contrib.base_systems import color_markups
-=======
->>>>>>> 55d49392
 import os
 
 ENVIRONMENT = os.getenv('ENVIRONMENT', 'development')
@@ -43,7 +39,6 @@
     'commands.mycmdset.MyCmdset'
 ]
 
-<<<<<<< HEAD
 TELNET_PORTS = [4201]  
 WEBSERVER_PORTS = [(4200, 4005)] 
 WEBSOCKET_CLIENT_PORT = 4202
@@ -66,11 +61,6 @@
 
 ALLOWED_HOSTS = ['localhost', '127.0.0.1', 'diesiraemu.com']
 WEBSOCKET_CLIENT_URL = "wss://diesiraemu.com:4005/websocket"
-=======
-"""
-TELNET_PORTS = [4000]  
-WEBSERVER_PORTS = [(4200, 4005)] 
-WEBSOCKET_CLIENT_PORT = 4202
 EVENNIA_ADMIN=False
 
 
@@ -82,11 +72,10 @@
   WEB_SOCKET_CLIENT_URL = "ws://localhost4005/websocket"
 else:
   WEBSOCKET_CLIENT_URL = "wss://beta.diesiraemu.com/websocket"
->>>>>>> 55d49392
 
 ALLOWED_HOSTS = ['beta.diesiraemu.com', 'localhost', '127.0.0.1']
 CSRF_TRUSTED_ORIGINS = ['https://beta.diesiraemu.com', 'http://beta.diesiraemu.com']
-"""
+
 INSTALLED_APPS += ["world.wod20th", 'world.jobs']  # Add your app to the list of installed apps
 BASE_ROOM_TYPECLASS = "typeclasses.rooms.RoomParent"
 LOCK_FUNC_MODULES = [
@@ -102,20 +91,6 @@
 except ImportError:
     print("secret_settings.py file not found or failed to import.")
 
-<<<<<<< HEAD
-DATABASES = {
-    'default': {
-        'ENGINE': 'django.db.backends.sqlite3',
-        'NAME': os.path.join(GAME_DIR, 'evennia.db3'),
-    }
-}
-
-# Maximum number of accounts that can be created
-MAX_ACCOUNTS = 10000  # Adjust this number as needed
-
-# Maximum number of characters per account
-MAX_CHARACTERS_PER_ACCOUNT = 5  # Adjust this number as needed
-=======
 # Add or update the command alias mapping in the settings file
 
 """
@@ -272,4 +247,16 @@
     (r"%ch%cW", r"%c[555"),  # white background
     (r"%ch%cX", r"%c[222"),  # dark grey background
 ]
->>>>>>> 55d49392
+
+DATABASES = {
+    'default': {
+        'ENGINE': 'django.db.backends.sqlite3',
+        'NAME': os.path.join(GAME_DIR, 'evennia.db3'),
+    }
+}
+
+# Maximum number of accounts that can be created
+MAX_ACCOUNTS = 10000  # Adjust this number as needed
+
+# Maximum number of characters per account
+MAX_CHARACTERS_PER_ACCOUNT = 5  # Adjust this number as needed