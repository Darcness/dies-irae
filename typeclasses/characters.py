--- conflicted
+++ resolved
@@ -8,7 +8,6 @@
 import re
 import random
 
-<<<<<<< HEAD
 # class Character(DefaultCharacter):
 #     """
 #     The Character typeclass, based on DefaultCharacter.
@@ -60,15 +59,6 @@
 #         return False
 
 class Character( DefaultCharacter):
-=======
-from evennia import DefaultCharacter
-print("DefaultCharacter:", DefaultCharacter)
-
-# If DefaultCharacter is None, use object as a fallback
-BaseCharacter = DefaultCharacter if DefaultCharacter is not None else object
-
-class Character(BaseCharacter):
->>>>>>> b954cd29
     """
     The Character typeclass.
     """
