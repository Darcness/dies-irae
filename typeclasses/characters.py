from evennia import DefaultCharacter
print("DefaultCharacter:", DefaultCharacter)
from evennia.utils.ansi import ANSIString
from world.wod20th.models import Stat
from evennia.utils import lazy_property
from world.wod20th.models import Note
from world.wod20th.utils.ansi_utils import wrap_ansi
import re
import random

<<<<<<< HEAD
# class Character(DefaultCharacter):
#     """
#     The Character typeclass, based on DefaultCharacter.
#     """

#     def at_object_creation(self):
#         """
#         Called when the character is first created.
#         """
#         super().at_object_creation()
#         self.tags.add("in_material", category="state")
#         self.db.unfindable = False
#         self.db.fae_desc = ""
#         self.db.languages = ["English"]  # Default language
#         self.db.speaking_language = None
#         self.db.approved = False
#         self.db.in_umbra = False  # Use a persistent attribute instead of a tag
#         self.db.stats = {}

#     @lazy_property
#     def notes(self):
#         return Note.objects.filter(character=self)

#     def add_note(self, name, text, category="General"):
#         return Note.objects.create(
#             character=self,
#             name=name,
#             text=text,
#             category=category
#         )

#     def get_note(self, identifier):
#         try:
#             return self.notes.get(id=int(identifier))
#         except ValueError:
#             return self.notes.filter(name__iexact=identifier).first()

#     def get_all_notes(self):
#         return self.notes.all()

#     def update_note(self, identifier, text, category=None):
#         note = self.get_note(identifier)
#         if note:
#             note.text = text
#             if category:
#                 note.category = category
#             note.save()
#             return True
#         return False

class Character( DefaultCharacter):
=======
from evennia import DefaultCharacter
print("DefaultCharacter:", DefaultCharacter)

# If DefaultCharacter is None, use object as a fallback
BaseCharacter = DefaultCharacter if DefaultCharacter is not None else object

class Character(BaseCharacter):
>>>>>>> c4e18ac0
    """
    The Character typeclass.
    """

    def at_object_creation(self):
        """
        Called when the character is first created.
        """
        super().at_object_creation()
        self.tags.add("in_material", category="state")
        self.db.unfindable = False  # Add this line
        self.db.fae_desc = ""
        self.db.languages = ["English"]  # Default language
        self.db.speaking_language = None
        self.db.approved = False
        self.db.in_umbra = False  # Use a persistent attribute instead of a tag

    @lazy_property
    def notes(self):
        return Note.objects.filter(character=self)

    def add_note(self, name, text, category="General"):
        return Note.objects.create(
            character=self,
            name=name,
            text=text,
            category=category
        )

    def get_note(self, identifier):
        try:
            return self.notes.get(id=int(identifier))
        except ValueError:
            return self.notes.filter(name__iexact=identifier).first()

    def get_all_notes(self):
        return self.notes.all()

    def update_note(self, identifier, text, category=None):
        note = self.get_note(identifier)
        if note:
            note.text = text
            if category:
                note.category = category
            note.save()
            return True
        return False

    def change_note_status(self, identifier, is_public):
        note = self.get_note(identifier)
        if note:
            note.is_public = is_public
            note.save()
            return True
        return False

    def get_display_name(self, looker, **kwargs):
        """
        Get the name to display for the character.
        """
        name = self.key
        
        if self.db.gradient_name:
            name = ANSIString(self.db.gradient_name)
            if looker.check_permstring("builders"):
                name += f"({self.dbref})"
            return name
        
        # If the looker is builder+ show the dbref
        if looker.check_permstring("builders"):
            name += f"({self.dbref})"

        return name

    def get_languages(self):
        """
        Get the character's known languages.
        """
        return self.db.languages or []  # Return an empty list if None

    def set_speaking_language(self, language):
        """
        Set the character's currently speaking language.
        """
        if language is None:
            self.db.speaking_language = None
        elif language in self.db.languages:
            self.db.speaking_language = language
        else:
            raise ValueError(f"You don't know the language: {language}")

    def get_speaking_language(self):
        """
        Get the character's currently speaking language.
        """
        return self.db.speaking_language

    def detect_tone(self, message):
        """
        Detect the tone of the message based on punctuation and keywords.
        """
        if message.endswith('!'):
            return "excitedly"
        elif message.endswith('?'):
            return "questioningly"
        elif any(word in message.lower() for word in ['hello', 'hi', 'hey', 'greetings']):
            return "in greeting"
        elif any(word in message.lower() for word in ['goodbye', 'bye', 'farewell']):
            return "in farewell"
        elif any(word in message.lower() for word in ['please', 'thank', 'thanks']):
            return "politely"
        elif any(word in message.lower() for word in ['sorry', 'apologize']):
            return "apologetically"
        else:
            return None  # No specific tone detected

    def mask_language(self, message, language):
        """
        Mask the language in the message with more dynamic responses.
        """
        words = len(message.split())
        tone = self.detect_tone(message)

        if words <= 3:
            options = [
                f"<< mutters a few words in {language} >>",
                f"<< something brief in {language} >>",
                f"<< speaks a short {language} phrase >>",
            ]
        elif words <= 10:
            options = [
                f"<< speaks a sentence in {language} >>",
                f"<< a {language} phrase >>",
                f"<< conveys a short message in {language} >>",
            ]
        else:
            options = [
                f"<< gives a lengthy explanation in {language} >>",
                f"<< engages in an extended {language} dialogue >>",
                f"<< speaks at length in {language} >>",
            ]

        masked = random.choice(options)
        
        if tone:
            masked = f"{masked[:-3]}, {tone} >>"

        return masked

    def prepare_say(self, message, language_only=False):
        """
        Prepare the messages for the say command, handling tilde-based language switching.
        """
        use_language = message.lstrip().startswith('~')
        name = self.db.gradient_name if self.db.gradient_name else self.name
        language = self.get_speaking_language()
        
        if use_language:
            # strip the tilde from the message
            message = message[1:].lstrip()
            
                       
            if language and not language_only:
                # Preserve the tilde in the message
                masked_message = self.mask_language(message, language)
                msg_self = f'You say, "{message} |w<< in {language} >>|n"'
                msg_understand = f'{name} says, "{message} |w<< in {language} >>|n"'
                msg_not_understand = f'{name} says, "{masked_message}"'
            else:
                msg_self = f'You say, "{message}"'
                msg_understand = f'{name} says, "{message}"'
                msg_not_understand = msg_understand
               
        else:
            msg_self = f'You say, "{message}"'
            msg_understand = f'{name} says, "{message}"'
            msg_not_understand = msg_understand
           
        
        if language_only and language:
            msg_self = f'{message} |w<< in {language} >>|n'
            msg_understand = f'{message} |w<< in {language} >>|n'
            msg_not_understand = f'{self.mask_language(message, language)}'    
        elif language_only:
            msg_self = f'{message}'
            msg_understand = f'{message}'
            msg_not_understand = f'{message}'
            language = None

        else:
            language = None

        return msg_self, msg_understand, msg_not_understand, language

    def step_sideways(self):
        """Attempt to step sideways into the Umbra."""
        if self.db.in_umbra:
            self.msg("You are already in the Umbra.")
            return False
        
        if self.location:
            success = self.location.step_sideways(self)
            if success:
<<<<<<< HEAD
                # Use attributes.add for more reliable attribute setting
                self.attributes.add('in_umbra', True)
                self.tags.remove("in_material", category="state")
                self.tags.add("in_umbra", category="state")
                self.location.msg_contents(f"{self.name} shimmers and fades from view as they step into the Umbra.", exclude=[self])
            return success
        return False
=======
                self.db.in_umbra = True
                self.msg("You have stepped sideways into the Umbra.")
                self.location.msg_contents(f"{self.name} shimmers and fades from view as they step into the Umbra.", exclude=[self], from_obj=self)
            return success
        else:
            self.msg("You can't step sideways here.")
            return False
>>>>>>> c4e18ac0

    def return_from_umbra(self):
        """Return from the Umbra to the material world."""
        if not self.db.in_umbra:
            self.msg("You are not in the Umbra.")
            return False
        
<<<<<<< HEAD
        # Use attributes.add for more reliable attribute setting
        self.attributes.add('in_umbra', False)
        self.tags.remove("in_umbra", category="state")
        self.tags.add("in_material", category="state")
        self.location.msg_contents(f"{self.name} shimmers into view as they return from the Umbra.", exclude=[self])
=======
        self.db.in_umbra = False
        self.msg("You step back into the material world.")
        self.location.msg_contents(f"{self.name} shimmers into view as they return from the Umbra.", exclude=[self], from_obj=self)
>>>>>>> c4e18ac0
        return True

    def return_appearance(self, looker, **kwargs):
        """
        This formats a description for any object looking at this object.
        """
        if not looker:
            return ""
        
        # Get the description
        desc = self.db.desc

        # Start with the name
        string = f"|c{self.get_display_name(looker)}|n\n"

        # Process character description
        if desc:
            # Replace both %t and |- with a consistent tab marker
            desc = desc.replace('%t', '|t').replace('|-', '|t')
            
            paragraphs = desc.split('%r')
            formatted_paragraphs = []
            for p in paragraphs:
                if not p.strip():
                    formatted_paragraphs.append('')  # Add blank line for empty paragraph
                    continue
                
                # Handle tabs manually
                lines = p.split('|t')
                indented_lines = [line.strip() for line in lines]
                indented_text = '\n    '.join(indented_lines)
                
                # Wrap each line individually
                wrapped_lines = [wrap_ansi(line, width=78) for line in indented_text.split('\n')]
                formatted_paragraphs.append('\n'.join(wrapped_lines))
            
            # Join paragraphs with a single newline, and remove any consecutive newlines
            joined_paragraphs = '\n'.join(formatted_paragraphs)
            joined_paragraphs = re.sub(r'\n{3,}', '\n\n', joined_paragraphs)
            
            string += joined_paragraphs + "\n"

        # Add any other details you want to include in the character's appearance
        # For example, you might want to add information about their equipment, stats, etc.

        return string

    def announce_move_from(self, destination, msg=None, mapping=None, **kwargs):
        """
        Called just before moving out of the current room.
        """
        if not self.location:
            return

        string = f"{self.name} is leaving {self.location}, heading for {destination}."
        
        # Send message directly to the room
        self.location.msg_contents(string, exclude=[self], from_obj=self)

    def announce_move_to(self, source_location, msg=None, mapping=None, **kwargs):
        """
        Called just after arriving in a new room.
        """
        if not source_location:
            return

        string = f"{self.name} arrives to {self.location} from {source_location}."
        
        # Send message directly to the room
        self.location.msg_contents(string, exclude=[self], from_obj=self)

    def at_say(self, message, msg_self=None, msg_location=None, receivers=None, msg_receivers=None, **kwargs):
        """Hook method for the say command."""
        if not self.location:
            return

        # Filter receivers based on Umbra state
        filtered_receivers = [
            r for r in self.location.contents 
            if hasattr(r, 'has_account') and r.has_account and r.db.in_umbra == self.db.in_umbra
        ]

        # Prepare the say messages
        msg_self, msg_understand, msg_not_understand, language = self.prepare_say(message)

        # Send messages to receivers
        for receiver in filtered_receivers:
            if receiver != self:
                if language and language in receiver.get_languages():
                    receiver.msg(msg_understand)
                else:
                    receiver.msg(msg_not_understand)

        # Send message to the speaker
        self.msg(msg_self)

    def at_pose(self, pose_understand, pose_not_understand, pose_self, speaking_language):
        if not self.location:
            return

        # Filter receivers based on Umbra state
        filtered_receivers = [
            r for r in self.location.contents 
            if hasattr(r, 'has_account') and r.has_account and r.db.in_umbra == self.db.in_umbra
        ]

        # Send messages to receivers
        for receiver in filtered_receivers:
            if receiver != self:
                if speaking_language and speaking_language in receiver.get_languages():
                    receiver.msg(pose_understand)
                else:
                    receiver.msg(pose_not_understand)

        # Send message to the poser
        self.msg(pose_self)

        # Log the pose (only visible to those in the same realm)
        self.location.msg_contents(pose_understand, exclude=filtered_receivers + [self], from_obj=self)

    def at_emote(self, message, msg_self=None, msg_location=None, receivers=None, msg_receivers=None, **kwargs):
        """Display an emote to the room."""
        if not self.location:
            return

        # Filter receivers based on Umbra state
        filtered_receivers = [
            r for r in self.location.contents 
            if hasattr(r, 'has_account') and r.has_account and r.db.in_umbra == self.db.in_umbra
        ]
        
        # Send the emote to filtered receivers
        for receiver in filtered_receivers:
            if receiver != self:
                receiver.msg(message)
        
        # Send the emote to the emitter
        self.msg(msg_self or message)

    def get_stat(self, category, stat_type, stat_name, temp=False):
        """
        Retrieve the value of a stat, considering instances if applicable.
        """
        if not hasattr(self.db, "stats") or not self.db.stats:
            self.db.stats = {}

        category_stats = self.db.stats.get(category, {})
        type_stats = category_stats.get(stat_type, {})

        # Check for the stat in the current category and type
        if stat_name in type_stats:
            return type_stats[stat_name]['temp' if temp else 'perm']

        # If not found and the category is 'pools', check in 'dual' as well
        if category == 'pools' and 'dual' in self.db.stats:
            dual_stats = self.db.stats['dual']
            if stat_name in dual_stats:
                return dual_stats[stat_name]['temp' if temp else 'perm']

        # If still not found, check the Stat model
        stat = Stat.objects.filter(name=stat_name, category=category, stat_type=stat_type).first()
        if stat:
            return stat.default

        return None

    def set_stat(self, category, stat_type, stat_name, value, temp=False):
        """
        Set the value of a stat, considering instances if applicable.
        """
        if not hasattr(self.db, "stats") or not self.db.stats:
            self.db.stats = {}
        if category not in self.db.stats:
            self.db.stats[category] = {}
        if stat_type not in self.db.stats[category]:
            self.db.stats[category][stat_type] = {}
        if stat_name not in self.db.stats[category][stat_type]:
            self.db.stats[category][stat_type][stat_name] = {'perm': 0, 'temp': 0}
        if temp:
            self.db.stats[category][stat_type][stat_name]['temp'] = value
        else:
            self.db.stats[category][stat_type][stat_name]['perm'] = value
            
    def check_stat_value(self, category, stat_type, stat_name, value, temp=False):
        """
        Check if a value is valid for a stat, considering instances if applicable.
        """
        from world.wod20th.models import Stat  
        stat = Stat.objects.filter(name=stat_name, category=category, stat_type=stat_type).first()
        if stat:
            stat_values = stat.values
            return value in stat_values['temp'] if temp else value in stat_values['perm']
<<<<<<< HEAD
        return False

    def colorize_name(self, message):
        """
        Replace instances of the character's name with their gradient name in the message.
        """
        if self.db.gradient_name:
            gradient_name = ANSIString(self.db.gradient_name)
            return message.replace(self.name, str(gradient_name))
        return message
 
    def delete_note(self, name):
        if self.character_sheet:
            return self.character_sheet.delete_note(name)
        return False

=======
        return False

    def colorize_name(self, message):
        """
        Replace instances of the character's name with their gradient name in the message.
        """
        if self.db.gradient_name:
            gradient_name = ANSIString(self.db.gradient_name)
            return message.replace(self.name, str(gradient_name))
        return message
 
    def delete_note(self, name):
        if self.character_sheet:
            return self.character_sheet.delete_note(name)
        return False

>>>>>>> c4e18ac0
    def get_notes_by_category(self, category):
        if self.character_sheet:
            return self.character_sheet.get_notes_by_category(category)
        return []

    def approve_note(self, name):
        if self.character_sheet:
            return self.character_sheet.approve_note(name)
        return False

    def unapprove_note(self, name):
        if self.character_sheet:
            return self.character_sheet.unapprove_note(name)
        return False

    def change_note_status(self, name, is_public):
        if self.character_sheet:
            return self.character_sheet.change_note_status(name, is_public)
        return False

    def get_fae_description(self):
        """Get the fae description of the character."""
        return self.db.fae_desc or f"{self.name} has no visible fae aspect."

    def set_fae_description(self, description):
        """Set the fae description of the character."""
        self.db.fae_desc = description

    def is_fae_perceiver(self):
        """Check if the character is a Changeling or Kinain."""
        if not self.db.stats or 'other' not in self.db.stats or 'splat' not in self.db.stats['other']:
            return False
        splat = self.db.stats['other']['splat'].get('Splat', {}).get('perm', '')
        return splat in ['Changeling', 'Kinain']<|MERGE_RESOLUTION|>--- conflicted
+++ resolved
@@ -8,7 +8,7 @@
 import re
 import random
 
-<<<<<<< HEAD
+
 # class Character(DefaultCharacter):
 #     """
 #     The Character typeclass, based on DefaultCharacter.
@@ -60,15 +60,6 @@
 #         return False
 
 class Character( DefaultCharacter):
-=======
-from evennia import DefaultCharacter
-print("DefaultCharacter:", DefaultCharacter)
-
-# If DefaultCharacter is None, use object as a fallback
-BaseCharacter = DefaultCharacter if DefaultCharacter is not None else object
-
-class Character(BaseCharacter):
->>>>>>> c4e18ac0
     """
     The Character typeclass.
     """
@@ -272,7 +263,6 @@
         if self.location:
             success = self.location.step_sideways(self)
             if success:
-<<<<<<< HEAD
                 # Use attributes.add for more reliable attribute setting
                 self.attributes.add('in_umbra', True)
                 self.tags.remove("in_material", category="state")
@@ -280,15 +270,7 @@
                 self.location.msg_contents(f"{self.name} shimmers and fades from view as they step into the Umbra.", exclude=[self])
             return success
         return False
-=======
-                self.db.in_umbra = True
-                self.msg("You have stepped sideways into the Umbra.")
-                self.location.msg_contents(f"{self.name} shimmers and fades from view as they step into the Umbra.", exclude=[self], from_obj=self)
-            return success
-        else:
-            self.msg("You can't step sideways here.")
-            return False
->>>>>>> c4e18ac0
+
 
     def return_from_umbra(self):
         """Return from the Umbra to the material world."""
@@ -296,17 +278,12 @@
             self.msg("You are not in the Umbra.")
             return False
         
-<<<<<<< HEAD
         # Use attributes.add for more reliable attribute setting
         self.attributes.add('in_umbra', False)
         self.tags.remove("in_umbra", category="state")
         self.tags.add("in_material", category="state")
         self.location.msg_contents(f"{self.name} shimmers into view as they return from the Umbra.", exclude=[self])
-=======
-        self.db.in_umbra = False
-        self.msg("You step back into the material world.")
-        self.location.msg_contents(f"{self.name} shimmers into view as they return from the Umbra.", exclude=[self], from_obj=self)
->>>>>>> c4e18ac0
+
         return True
 
     def return_appearance(self, looker, **kwargs):
@@ -499,7 +476,6 @@
         if stat:
             stat_values = stat.values
             return value in stat_values['temp'] if temp else value in stat_values['perm']
-<<<<<<< HEAD
         return False
 
     def colorize_name(self, message):
@@ -516,24 +492,6 @@
             return self.character_sheet.delete_note(name)
         return False
 
-=======
-        return False
-
-    def colorize_name(self, message):
-        """
-        Replace instances of the character's name with their gradient name in the message.
-        """
-        if self.db.gradient_name:
-            gradient_name = ANSIString(self.db.gradient_name)
-            return message.replace(self.name, str(gradient_name))
-        return message
- 
-    def delete_note(self, name):
-        if self.character_sheet:
-            return self.character_sheet.delete_note(name)
-        return False
-
->>>>>>> c4e18ac0
     def get_notes_by_category(self, category):
         if self.character_sheet:
             return self.character_sheet.get_notes_by_category(category)
