<<<<<<< HEAD
from evennia.objects.objects import DefaultRoom
=======
from evennia import DefaultRoom
from evennia.utils.utils import make_iter
>>>>>>> 55d49392
from evennia.utils.ansi import ANSIString
from evennia.utils.search import search_channel
from world.wod20th.utils.ansi_utils import wrap_ansi
from world.wod20th.utils.formatting import header, footer, divider
<<<<<<< HEAD
=======
from datetime import datetime
import random
>>>>>>> 55d49392

class RoomParent(DefaultRoom):

    def get_display_name(self, looker, **kwargs):
        """
        Get the name to display for the character.
        """
        
        name = self.key
        
        if self.db.gradient_name:
            name = ANSIString(self.db.gradient_name)
            if looker.check_permstring("builders"):
                name += f"({self.dbref})"
            return name
        
        # If the looker is builder+ show the dbref
        if looker.check_permstring("builders"):
            name += f"({self.dbref})"

        return name

    def return_appearance(self, looker, **kwargs):
        if not looker:
            return ""

        name = self.get_display_name(looker, **kwargs)
        
        # Check if the looker is in the Umbra or peeking into it
        in_umbra = looker.tags.get("in_umbra", category="state")
        peeking_umbra = kwargs.get("peek_umbra", False)
        
        # Choose the appropriate description
        if (in_umbra or peeking_umbra) and self.db.umbra_desc:
            desc = self.db.umbra_desc
        else:
            desc = self.db.desc

        # Header with room name
<<<<<<< HEAD
        
=======
>>>>>>> 55d49392
        string = header(name, width=78, bcolor="|r", fillchar=ANSIString("|r-|n")) + "\n"
        
        # Process room description
        if desc:
<<<<<<< HEAD
            string += wrap_ansi(desc, 78, left_padding=1) + "\n\n"
=======
            paragraphs = desc.split('%r')
            formatted_paragraphs = []
            for i, p in enumerate(paragraphs):
                if not p.strip():
                    if i > 0 and not paragraphs[i-1].strip():
                        formatted_paragraphs.append('')  # Add blank line for double %r
                    continue
                
                lines = p.split('%t')
                formatted_lines = []
                for j, line in enumerate(lines):
                    if j == 0 and line.strip():
                        formatted_lines.append(wrap_ansi(line.strip(), width=76))
                    elif line.strip():
                        formatted_lines.append(wrap_ansi('    ' + line.strip(), width=76))
                
                formatted_paragraphs.append('\n'.join(formatted_lines))
            
            string += '\n'.join(formatted_paragraphs) + "\n\n"
>>>>>>> 55d49392

        # List all characters in the room
        characters = [
            obj for obj in self.contents 
            if obj.has_account and obj != looker and 
            obj.tags.get("in_umbra", category="state") == looker.tags.get("in_umbra", category="state")
        ]
        if characters:
            string += divider("Characters", width=78, fillchar=ANSIString("|r-|n")) + "\n"
            for character in characters:
                idle_time = self.idle_time_display(character.idle_time)
                if character == looker:
                    idle_time = self.idle_time_display(0)

                shortdesc = character.db.shortdesc
                if shortdesc:
                    shortdesc_str = f"{shortdesc}"
                else:
                    shortdesc_str ="|h|xType '|n+shortdesc <desc>|h|x' to set a short description.|n"

                if len(ANSIString(shortdesc_str).strip()) > 43:
                    shortdesc_str = ANSIString(shortdesc_str)[:43]
                    shortdesc_str = ANSIString(shortdesc_str[:-3] + "...|n")
                else:
                    shortdesc_str = ANSIString(shortdesc_str).ljust(43, ' ')
                
                string += ANSIString(f" {character.get_display_name(looker).ljust(25)} {ANSIString(idle_time).rjust(7)}|n {shortdesc_str}\n")

        # List all objects in the room
        objects = [obj for obj in self.contents if not obj.has_account and not obj.destination]
        if objects:
            string += divider("Objects", width=78, fillchar=ANSIString("|r-|n")) + "\n"
            
            # get shordesc or dhoe s blsnk string
            for obj in objects:
                if obj.db.shortdesc:
                    shortdesc = obj.db.shortdesc
                else:
                    shortdesc = ""


            # if looker builder+ show dbref.

                string +=" "+  ANSIString(f"{obj.get_display_name(looker)}").ljust(25) + ANSIString(f"{shortdesc}") .ljust(53, ' ') + "\n"

        # List all exits
        exits = [ex for ex in self.contents if ex.destination]
        if exits:
<<<<<<< HEAD
            string += divider("Exits", width=78, fillchar=ANSIString("|r-|n")) + "\n"
=======
            direction_strings = []
>>>>>>> 55d49392
            exit_strings = []
            for exit in exits:
                aliases = exit.aliases.all() or []
                exit_name = exit.get_display_name(looker)
<<<<<<< HEAD
                # get the shortest alias in the array.
                short = min(aliases, key=len) if aliases else ""
                
                exit_strings.append(ANSIString(f" <|y{short.upper()}|n> {exit_name}"))

            # Split into two columns
            half = (len(exit_strings) + 1) // 2
            col1 = exit_strings[:half]
            col2 = exit_strings[half:]

            # Create two-column format
            for i in range(max(len(col1), len(col2))):
                col1_str = col1[i] if i < len(col1) else ANSIString("")
                col2_str = col2[i] if i < len(col2) else ANSIString("")
                string += f"{col1_str.ljust(38)} {col2_str}\n"

        string += footer(width=78, fillchar=ANSIString("|r-|n"))
=======
                short = min(aliases, key=len) if aliases else ""
                
                exit_string = ANSIString(f" <|y{short.upper()}|n> {exit_name}")
                
                if any(word in exit_name for word in ['Sector', 'District', 'Neighborhood']):
                    direction_strings.append(exit_string)
                else:
                    exit_strings.append(exit_string)

            # Display Directions
            if direction_strings:
                string += divider("Directions", width=78, fillchar=ANSIString("|r-|n")) + "\n"
                string += self.format_exit_columns(direction_strings)

            # Display Exits
            if exit_strings:
                string += divider("Exits", width=78, fillchar=ANSIString("|r-|n")) + "\n"
                string += self.format_exit_columns(exit_strings) + "\n"

        # Get room type and resources
        room_type = self.db.roomtype or "Unknown"
        resources = self.db.resources
        resources_str = f"Res:{resources}" if resources is not None else ""

        # Create the footer with room type and resources
        footer_text = f"{resources_str}, {room_type}".strip(", ")
        footer_length = len(ANSIString(footer_text))
        padding = 78 - footer_length - 2  # -2 for the brackets

        string += ANSIString(f"|r{'-' * padding}[|c{footer_text}|r]|n")
>>>>>>> 55d49392

        return string

    def format_exit_columns(self, exit_strings):
        # Split into two columns
        half = (len(exit_strings) + 1) // 2
        col1 = exit_strings[:half]
        col2 = exit_strings[half:]

        # Create two-column format
        formatted_string = ""
        for i in range(max(len(col1), len(col2))):
            col1_str = col1[i] if i < len(col1) else ANSIString("")
            col2_str = col2[i] if i < len(col2) else ANSIString("")
            formatted_string += f"{col1_str.ljust(38)} {col2_str}\n"
        
        return formatted_string

    def idle_time_display(self, idle_time):
        """
        Formats the idle time display.
        """
        idle_time = int(idle_time)  # Convert to int
        if idle_time < 60:
            time_str = f"{idle_time}s"
        elif idle_time < 3600:
            time_str = f"{idle_time // 60}m"
        else:
            time_str = f"{idle_time // 3600}h"

        # Color code based on idle time intervals  well use Xterm 256 colors |[[0-255]
        # We'll go with the most natural time interval for now.
        # Maybe something that slowly increases.  1m (bright green) 5m (Dark green) 15m (Yellow) 30m (red) 1h+ (bright grey)

        if idle_time < 60:
            color = "|g"
        elif idle_time < 300:
            color = "|G"
        elif idle_time < 900:
            color = "|y"
        elif idle_time < 1800:
            color = "|r"
        else:
            color = "|h|x"

        return f"{color}{time_str}|n"

<<<<<<< HEAD

=======
    def get_gauntlet_difficulty(self):
        """
        Returns the Gauntlet difficulty for this room.
        Override this method to set custom difficulties for specific rooms.
        """
        return self.db.gauntlet_difficulty or 6  # Default difficulty

    def peek_umbra(self, character):
        """
        Allows a character to peek into the Umbra.
        """
        difficulty = self.get_gauntlet_difficulty() + 2
        success = self.roll_gnosis(character, difficulty)
        
        if success:
            if self.db.umbra_desc:
                # Format the Umbra description
                umbra_header = header("Umbra Vision", width=78, fillchar=ANSIString("|r-|n"))
                formatted_desc = self.format_description(self.db.umbra_desc)
                umbra_footer = footer(width=78, fillchar=ANSIString("|r-|n"))
                
                return f"You successfully pierce the Gauntlet and glimpse into the Umbra:\n\n{umbra_header}\n{formatted_desc}\n{umbra_footer}"
            else:
                return "You successfully pierce the Gauntlet, but there's nothing unusual to see in the Umbra here."
        else:
            return "You fail to pierce the Gauntlet and see into the Umbra."

    def format_description(self, desc):
        """
        Format the description with proper paragraph handling and indentation.
        """
        paragraphs = desc.split('%r')
        formatted_paragraphs = []
        for i, p in enumerate(paragraphs):
            if not p.strip():
                if i > 0 and not paragraphs[i-1].strip():
                    formatted_paragraphs.append('')  # Add blank line for double %r
                continue
            
            lines = p.split('%t')
            formatted_lines = []
            for j, line in enumerate(lines):
                if j == 0 and line.strip():
                    formatted_lines.append(wrap_ansi(line.strip(), width=76))
                elif line.strip():
                    formatted_lines.append(wrap_ansi('    ' + line.strip(), width=76))
            
            formatted_paragraphs.append('\n'.join(formatted_lines))
        
        return '\n\n'.join(formatted_paragraphs)

    def msg_contents(self, text=None, exclude=None, from_obj=None, mapping=None, **kwargs):
        """
        Send a message to all objects inside the room, excluding the sender and those in a different plane.
        """
        contents = self.contents
        if exclude:
            exclude = make_iter(exclude)
            contents = [obj for obj in contents if obj not in exclude]

        for obj in contents:
            if hasattr(obj, 'is_character') and obj.is_character:
                # Check if the character is in the same plane (Umbra or material)
                if from_obj and hasattr(from_obj, 'tags'):
                    sender_in_umbra = from_obj.tags.get("in_umbra", category="state")
                    receiver_in_umbra = obj.tags.get("in_umbra", category="state")
                    
                    if sender_in_umbra != receiver_in_umbra:
                        continue  # Skip this character if they're in a different plane

            obj.msg(text=text, from_obj=from_obj, mapping=mapping, **kwargs)

    def step_sideways(self, character):
        """
        Allows a character to step sideways into the Umbra.
        """
        difficulty = self.get_gauntlet_difficulty()
        successes, ones = self.roll_gnosis(character, difficulty)
        
        if successes > 0:
            character.tags.remove("in_material", category="state")
            character.tags.add("in_umbra", category="state")
            character.msg("You successfully step sideways into the Umbra.")
            self.msg_contents(f"{character.name} shimmers and fades from view as they step into the Umbra.", exclude=character, from_obj=character)
            return True
        elif successes == 0 and ones > 0:
            # Botch
            character.msg("You catastrophically fail to step sideways into the Umbra.")
            self.msg_contents(f"{character.name} seems to flicker for a moment, but remains in place.", exclude=character, from_obj=character)
            
            # Announce the botch on the mudinfo channel
            mudinfo = search_channel("mudinfo")
            if mudinfo:
                mudinfo[0].msg(f"|rBOTCH!!!|n {character.name} botched their attempt to step sideways in {self.name}.")
            
            return False
        else:
            character.msg("You fail to step sideways into the Umbra.")
            return False

    def return_from_umbra(self, character):
        """
        Allows a character to return from the Umbra to the material world.
        """
        difficulty = self.get_gauntlet_difficulty()
        successes, ones = self.roll_gnosis(character, difficulty)
        
        if successes > 0:
            character.tags.remove("in_umbra", category="state")
            character.tags.add("in_material", category="state")
            character.msg("You step back into the material world.")
            self.msg_contents(f"{character.name} shimmers into view as they return from the Umbra.", exclude=character, from_obj=character)
            return True
        elif successes == 0 and ones > 0:
            # Botch
            character.msg("You catastrophically fail to return from the Umbra.")
            
            # Announce the botch on the mudinfo channel
            mudinfo = search_channel("mudinfo")
            if mudinfo:
                mudinfo[0].msg(f"|rBOTCH!!!|n {character.name} botched their attempt to return from the Umbra in {self.name}.")
            
            return False
        else:
            character.msg("You fail to return from the Umbra.")
            return False

    def roll_gnosis(self, character, difficulty):
        """
        Simulates a Gnosis roll for the character.
        Returns a tuple of (successes, ones).
        """
        stats = character.db.stats
        if not stats or 'pools' not in stats or 'dual' not in stats['pools'] or 'Gnosis' not in stats['pools']['dual']:
            character.msg("Error: Gnosis attribute not found. Please contact an admin.")
            return 0, 0
        
        gnosis = stats['pools']['dual']['Gnosis']['perm']
        if gnosis is None:
            character.msg("Error: Permanent Gnosis value is None. Please contact an admin.")
            return 0, 0
        
        # Convert gnosis to an integer if it's stored as a string
        if isinstance(gnosis, str):
            try:
                gnosis = int(gnosis)
            except ValueError:
                character.msg("Error: Invalid Gnosis value. Please contact an admin.")
                return 0, 0
        
        successes = 0
        ones = 0
        for _ in range(gnosis):
            roll = random.randint(1, 10)
            if roll >= difficulty:
                successes += 1
            elif roll == 1:
                ones += 1
        
        character.msg(f"Gnosis Roll: {successes} successes against difficulty {difficulty}")
        return successes, ones
    
>>>>>>> 55d49392
    def initialize(self):
        """
        Initialize default attributes if they haven't been set yet.
        This method can be called on already created objects.
        """
        if not self.attributes.has("initialized"):
            # Initialize attributes
            self.db.location_type = None  # "District", "Sector", "Neighborhood", or "Site"
            self.db.order = 0
            self.db.infrastructure = 0
            self.db.resolve = 0
            self.db.resources = {}  # Empty dict for resources
            self.db.owners = []
            self.db.sub_locations = []
<<<<<<< HEAD
=======
            self.db.roll_log = []  # Initialize an empty list for roll logs
>>>>>>> 55d49392
            self.db.initialized = True  # Mark this room as initialized
            self.save()  # Save immediately to avoid ID-related issues

    def at_object_creation(self):
        """
<<<<<<< HEAD
        Called when the object is first created. Initialize is deferred until after saving.
        """
        self.initialize()
=======
        Called when the room is first created.
        """
        super().at_object_creation()
        self.db.unfindable = False  # Add this line
        self.db.fae_desc = ""
>>>>>>> 55d49392

    def set_as_district(self):
        self.initialize()
        self.db.location_type = "District"

    def set_as_sector(self):
        self.initialize()
        self.db.location_type = "Sector"

    def set_as_neighborhood(self):
        self.initialize()
        self.db.location_type = "Neighborhood"
        self.db.order = 5
        self.db.infrastructure = 5
        self.db.resolve = 5

    def set_as_site(self):
        self.initialize()
        self.db.location_type = "Site"

    def add_sub_location(self, sub_location):
        """
        Add a sub-location to this room. Automatically sets the type of the sub-location.
        """
        self.initialize()
        sub_location.initialize()

        if self.db.location_type == "District":
            sub_location.set_as_sector()
        elif self.db.location_type == "Sector":
            sub_location.set_as_neighborhood()
        elif self.db.location_type == "Neighborhood":
            sub_location.set_as_site()

        self.db.sub_locations.append(sub_location)
        sub_location.db.parent_location = self
        self.save()  # Ensure changes are saved

    def remove_sub_location(self, sub_location):
        """
        Remove a sub-location from this room.
        """
        self.initialize()
        sub_location.initialize()
        if sub_location in self.db.sub_locations:
            self.db.sub_locations.remove(sub_location)
            sub_location.db.parent_location = None
            self.save()  # Ensure changes are saved

    def get_sub_locations(self):
        self.initialize()
        return self.db.sub_locations

    def update_values(self):
        """
        Update the Order, Infrastructure, and Resolve values based on the averages of sub-locations.
        Only applies if this room is a District or Sector.
        """
        self.initialize()
        if self.db.location_type in ["District", "Sector"]:
            sub_locations = self.get_sub_locations()
            if sub_locations:
                averages = {
                    "avg_order": sum(loc.db.order for loc in sub_locations) / len(sub_locations),
                    "avg_infrastructure": sum(loc.db.infrastructure for loc in sub_locations) / len(sub_locations),
                    "avg_resolve": sum(loc.db.resolve for loc in sub_locations) / len(sub_locations),
                }
                self.db.order = averages['avg_order']
                self.db.infrastructure = averages['avg_infrastructure']
                self.db.resolve = averages['avg_resolve']
            else:
                self.db.order = 0
                self.db.infrastructure = 0
                self.db.resolve = 0
            self.save()

    def save(self, *args, **kwargs):
        """
        Overriding save to ensure initialization happens after the object is fully created.
        """
        super().save(*args, **kwargs)
        self.initialize()
        if self.db.location_type in ["Sector", "Neighborhood"] and hasattr(self.db, "parent_location"):
            self.db.parent_location.update_values()

    def increase_order(self, amount=1):
        self.db.order += amount
        self.save()

    def decrease_order(self, amount=1):
        self.db.order = max(0, self.db.order - amount)
        self.save()

    def set_order(self, value):
        self.db.order = value
        self.save()

    def increase_infrastructure(self, amount=1):
        self.db.infrastructure += amount
        self.save()

    def decrease_infrastructure(self, amount=1):
        self.db.infrastructure = max(0, self.db.infrastructure - amount)
        self.save()

    def set_infrastructure(self, value):
        self.db.infrastructure = value
        self.save()

    def increase_resolve(self, amount=1):
        self.db.resolve += amount
        self.save()

    def decrease_resolve(self, amount=1):
        self.db.resolve = max(0, self.db.resolve - amount)
        self.save()

    def set_resolve(self, value):
        self.db.resolve = value
        self.save()

    def add_owner(self, owner):
        self.initialize()
        if owner not in self.db.owners:
            self.db.owners.append(owner)
            self.save()

    def remove_owner(self, owner):
        self.initialize()
        if owner in self.db.owners:
            self.db.owners.remove(owner)
            self.save()

    def display_hierarchy(self, depth=0):
        """
        Display the hierarchy of locations.
        """
        self.initialize()
        indent = "  " * depth
        self.msg(f"{indent}- {self.key} ({self.db.location_type})")
        for sub_loc in self.get_sub_locations():
<<<<<<< HEAD
            sub_loc.display_hierarchy(depth + 1)
=======
            sub_loc.display_hierarchy(depth + 1)

    def log_roll(self, roller, roll_description, result):
        """
        Log a roll made in this room.
        """
        self.initialize()
        
        # Use the game time if available, otherwise use the current system time
        if hasattr(self.db, 'gametime') and self.db.gametime is not None and hasattr(self.db.gametime, 'time'):
            timestamp = self.db.gametime.time()
        else:
            timestamp = datetime.now()

        log_entry = {
            "roller": roller,
            "description": roll_description,
            "result": result,
            "timestamp": timestamp
        }
        self.db.roll_log.append(log_entry)
        if len(self.db.roll_log) > 10:
            self.db.roll_log.pop(0)  # Remove the oldest entry if we have more than 10
        self.save()

    def get_roll_log(self):
        """
        Return the roll log for this room.
        """
        self.initialize()
        return self.db.roll_log

    def get_fae_description(self):
        """Get the fae description of the room."""
        return self.db.fae_desc or "This place has no special fae aspect."

    def set_fae_description(self, description):
        """Set the fae description of the room."""
        self.db.fae_desc = description

class Room(RoomParent):
    pass
>>>>>>> 55d49392
<|MERGE_RESOLUTION|>--- conflicted
+++ resolved
@@ -1,18 +1,11 @@
-<<<<<<< HEAD
-from evennia.objects.objects import DefaultRoom
-=======
 from evennia import DefaultRoom
 from evennia.utils.utils import make_iter
->>>>>>> 55d49392
 from evennia.utils.ansi import ANSIString
 from evennia.utils.search import search_channel
 from world.wod20th.utils.ansi_utils import wrap_ansi
 from world.wod20th.utils.formatting import header, footer, divider
-<<<<<<< HEAD
-=======
 from datetime import datetime
 import random
->>>>>>> 55d49392
 
 class RoomParent(DefaultRoom):
 
@@ -52,17 +45,10 @@
             desc = self.db.desc
 
         # Header with room name
-<<<<<<< HEAD
-        
-=======
->>>>>>> 55d49392
         string = header(name, width=78, bcolor="|r", fillchar=ANSIString("|r-|n")) + "\n"
         
         # Process room description
         if desc:
-<<<<<<< HEAD
-            string += wrap_ansi(desc, 78, left_padding=1) + "\n\n"
-=======
             paragraphs = desc.split('%r')
             formatted_paragraphs = []
             for i, p in enumerate(paragraphs):
@@ -82,7 +68,6 @@
                 formatted_paragraphs.append('\n'.join(formatted_lines))
             
             string += '\n'.join(formatted_paragraphs) + "\n\n"
->>>>>>> 55d49392
 
         # List all characters in the room
         characters = [
@@ -131,34 +116,11 @@
         # List all exits
         exits = [ex for ex in self.contents if ex.destination]
         if exits:
-<<<<<<< HEAD
-            string += divider("Exits", width=78, fillchar=ANSIString("|r-|n")) + "\n"
-=======
             direction_strings = []
->>>>>>> 55d49392
             exit_strings = []
             for exit in exits:
                 aliases = exit.aliases.all() or []
                 exit_name = exit.get_display_name(looker)
-<<<<<<< HEAD
-                # get the shortest alias in the array.
-                short = min(aliases, key=len) if aliases else ""
-                
-                exit_strings.append(ANSIString(f" <|y{short.upper()}|n> {exit_name}"))
-
-            # Split into two columns
-            half = (len(exit_strings) + 1) // 2
-            col1 = exit_strings[:half]
-            col2 = exit_strings[half:]
-
-            # Create two-column format
-            for i in range(max(len(col1), len(col2))):
-                col1_str = col1[i] if i < len(col1) else ANSIString("")
-                col2_str = col2[i] if i < len(col2) else ANSIString("")
-                string += f"{col1_str.ljust(38)} {col2_str}\n"
-
-        string += footer(width=78, fillchar=ANSIString("|r-|n"))
-=======
                 short = min(aliases, key=len) if aliases else ""
                 
                 exit_string = ANSIString(f" <|y{short.upper()}|n> {exit_name}")
@@ -189,7 +151,6 @@
         padding = 78 - footer_length - 2  # -2 for the brackets
 
         string += ANSIString(f"|r{'-' * padding}[|c{footer_text}|r]|n")
->>>>>>> 55d49392
 
         return string
 
@@ -220,26 +181,21 @@
         else:
             time_str = f"{idle_time // 3600}h"
 
-        # Color code based on idle time intervals  well use Xterm 256 colors |[[0-255]
-        # We'll go with the most natural time interval for now.
-        # Maybe something that slowly increases.  1m (bright green) 5m (Dark green) 15m (Yellow) 30m (red) 1h+ (bright grey)
-
-        if idle_time < 60:
-            color = "|g"
-        elif idle_time < 300:
-            color = "|G"
-        elif idle_time < 900:
-            color = "|y"
-        elif idle_time < 1800:
-            color = "|r"
+        # Color code based on idle time intervals
+        if idle_time < 900:  # less than 15 minutes
+            color = "|g"  # green
+        elif idle_time < 1800:  # 15-30 minutes
+            color = "|y"  # yellow
+        elif idle_time < 2700:  # 30-45 minutes
+            color = "|o"  # orange
+        elif idle_time < 3600:
+            color = "|r"  # red
         else:
             color = "|h|x"
+        
 
         return f"{color}{time_str}|n"
 
-<<<<<<< HEAD
-
-=======
     def get_gauntlet_difficulty(self):
         """
         Returns the Gauntlet difficulty for this room.
@@ -402,7 +358,6 @@
         character.msg(f"Gnosis Roll: {successes} successes against difficulty {difficulty}")
         return successes, ones
     
->>>>>>> 55d49392
     def initialize(self):
         """
         Initialize default attributes if they haven't been set yet.
@@ -417,26 +372,17 @@
             self.db.resources = {}  # Empty dict for resources
             self.db.owners = []
             self.db.sub_locations = []
-<<<<<<< HEAD
-=======
             self.db.roll_log = []  # Initialize an empty list for roll logs
->>>>>>> 55d49392
             self.db.initialized = True  # Mark this room as initialized
             self.save()  # Save immediately to avoid ID-related issues
 
     def at_object_creation(self):
         """
-<<<<<<< HEAD
-        Called when the object is first created. Initialize is deferred until after saving.
-        """
-        self.initialize()
-=======
         Called when the room is first created.
         """
         super().at_object_creation()
         self.db.unfindable = False  # Add this line
         self.db.fae_desc = ""
->>>>>>> 55d49392
 
     def set_as_district(self):
         self.initialize()
@@ -578,9 +524,6 @@
         indent = "  " * depth
         self.msg(f"{indent}- {self.key} ({self.db.location_type})")
         for sub_loc in self.get_sub_locations():
-<<<<<<< HEAD
-            sub_loc.display_hierarchy(depth + 1)
-=======
             sub_loc.display_hierarchy(depth + 1)
 
     def log_roll(self, roller, roll_description, result):
@@ -622,5 +565,4 @@
         self.db.fae_desc = description
 
 class Room(RoomParent):
-    pass
->>>>>>> 55d49392
+    pass